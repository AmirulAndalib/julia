--- conflicted
+++ resolved
@@ -692,11 +692,7 @@
     else if (vt == jl_bool_type) {
         n += jl_printf(out, "%s", *(uint8_t*)v ? "true" : "false");
     }
-<<<<<<< HEAD
-    else if (v == jl_nothing || (jl_nothing && (jl_value_t *)vt == jl_typeof(jl_nothing))) {
-=======
     else if (v == jl_nothing || (jl_nothing && (jl_value_t*)vt == jl_typeof(jl_nothing))) {
->>>>>>> d64ccdb7
         n += jl_printf(out, "nothing");
     }
     else if (vt == jl_string_type) {
