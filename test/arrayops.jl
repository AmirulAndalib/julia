# This file is a part of Julia. License is MIT: https://julialang.org/license

# Array test
isdefined(Main, :TestHelpers) || @eval Main include("TestHelpers.jl")
using .Main.TestHelpers.OAs
using SparseArrays

using Random, LinearAlgebra

@testset "basics" begin
    @test length([1, 2, 3]) == 3
    @test count(!iszero, [1, 2, 3]) == 3

    let a = fill(1., 4), b = a+a, c = a-a, d = a+a+a
        @test b[1] === 2. && b[2] === 2. && b[3] === 2. && b[4] === 2.
        @test c[1] === 0. && c[2] === 0. && c[3] === 0. && c[4] === 0.
        @test d[1] === 3. && d[2] === 3. && d[3] === 3. && d[4] === 3.
    end

    @test length((1,)) == 1
    @test length((1,2)) == 2

    @test isequal(1 .+ [1,2,3], [2,3,4])
    @test isequal([1,2,3] .+ 1, [2,3,4])
    @test isequal(1 .- [1,2,3], [0,-1,-2])
    @test isequal([1,2,3] .- 1, [0,1,2])

    @test isequal(5*[1,2,3], [5,10,15])
    @test isequal([1,2,3]*5, [5,10,15])
    @test isequal(1 ./ [1,2,5], [1.0,0.5,0.2])
    @test isequal([1,2,3]/5, [0.2,0.4,0.6])

    @test isequal(2 .% [1,2,3], [0,0,2])
    @test isequal([1,2,3] .% 2, [1,0,1])
    @test isequal(2 .÷ [1,2,3], [2,1,0])
    @test isequal([1,2,3] .÷ 2, [0,1,1])
    @test isequal(-2 .% [1,2,3], [0,0,-2])
    @test isequal([-1,-2,-3].%2, [-1,0,-1])
    @test isequal(-2 .÷ [1,2,3], [-2,-1,0])
    @test isequal([-1,-2,-3] .÷ 2, [0,-1,-1])

    @test isequal(1 .<< [1,2,5], [2,4,32])
    @test isequal(128 .>> [1,2,5], [64,32,4])
    @test isequal(2 .>> 1, 1)
    @test isequal(1 .<< 1, 2)
    @test isequal([1,2,5] .<< [1,2,5], [2,8,160])
    @test isequal([10,20,50] .>> [1,2,5], [5,5,1])

    a = fill(1.,2,2)
    a[1,1] = 1
    a[1,2] = 2
    a[2,1] = 3
    a[2,2] = 4
    b = copy(a')
    @test a[1,1] == 1. && a[1,2] == 2. && a[2,1] == 3. && a[2,2] == 4.
    @test b[1,1] == 1. && b[2,1] == 2. && b[1,2] == 3. && b[2,2] == 4.
    a[[1 2 3 4]] = 0
    @test a == zeros(2,2)
    a[[1 2], [1 2]] = 1
    @test a == fill(1.,2,2)
    a[[1 2], 1] = 0
    @test a[1,1] == 0. && a[1,2] == 1. && a[2,1] == 0. && a[2,2] == 1.
    a[:, [1 2]] = 2
    @test a == fill(2.,2,2)

    a = Array{Float64}(uninitialized, 2, 2, 2, 2, 2)
    a[1,1,1,1,1] = 10
    a[1,2,1,1,2] = 20
    a[1,1,2,2,1] = 30

    @test a[1,1,1,1,1] == 10
    @test a[1,2,1,1,2] == 20
    @test a[1,1,2,2,1] == 30

    b = reshape(a, (32,))
    @test b[1]  == 10
    @test b[19] == 20
    @test b[13] == 30
    @test_throws DimensionMismatch reshape(b,(5,7))
    @test_throws DimensionMismatch reshape(b,(35,))
    @test_throws ArgumentError reinterpret(Any, b)
    c = ["hello", "world"]
    @test_throws ArgumentError reinterpret(Float32, c)
    @test_throws ArgumentError resize!(Float64[], -2)

    b = rand(32)
    a = reshape(b, (2, 2, 2, 2, 2))
    @test ndims(a) == 5
    @test a[2,1,2,2,1] == b[14]
    @test a[2,2,2,2,2] == b[end]

    @test_throws DimensionMismatch reshape(1:3, 4)

    # issue #23107
    a = [1,2,3]
    @test typeof(a)(a) !== a
    @test Array(a) !== a
    @test Array{eltype(a)}(a) !== a
    @test Vector(a) !== a
end
@testset "reshaping SubArrays" begin
    a = Array(reshape(1:5, 1, 5))
    @testset "linearfast" begin
        s = view(a, :, 2:4)
        r = reshape(s, (length(s),))
        @test length(r) == 3
        @test r[1] == 2
        @test r[3,1] == 4
        @test r[Base.ReshapedIndex(CartesianIndex((1,2)))] == 3
        @test parent(reshape(r, (1,3))) === r.parent === s
        @test parentindices(r) == (1:1, 1:3)
        @test reshape(r, (3,)) === r
        @test convert(Array{Int,1}, r) == [2,3,4]
        @test_throws MethodError convert(Array{Int,2}, r)
        @test convert(Array{Int}, r) == [2,3,4]
        @test Base.unsafe_convert(Ptr{Int}, r) == Base.unsafe_convert(Ptr{Int}, s)
        @test isa(r, StridedArray)  # issue #22411
    end
    @testset "linearslow" begin
        s = view(a, :, [2,3,5])
        r = reshape(s, length(s))
        @test length(r) == 3
        @test r[1] == 2
        @test r[3,1] == 5
        @test r[Base.ReshapedIndex(CartesianIndex((1,2)))] == 3
        @test parent(reshape(r, (1,3))) === r.parent === s
        @test parentindices(r) == (1:1, 1:3)
        @test reshape(r, (3,)) === r
        @test convert(Array{Int,1}, r) == [2,3,5]
        @test_throws MethodError convert(Array{Int,2}, r)
        @test convert(Array{Int}, r) == [2,3,5]
        @test_throws ErrorException Base.unsafe_convert(Ptr{Int}, r)
        r[2] = -1
        @test a[3] == -1
        a = zeros(0, 5)  # an empty linearslow array
        s = view(a, :, [2,3,5])
        @test length(reshape(s, length(s))) == 0
    end
end
@testset "reshape(a, Val(N))" begin
    a = fill(1,3,3)
    s = view(a, 1:2, 1:2)
    for N in (1,3)
        @test isa(reshape(a, Val(N)), Array{Int,N})
        @test isa(reshape(s, Val(N)), Base.ReshapedArray{Int,N})
    end
end
@testset "reshape with colon" begin
    # Reshape with an omitted dimension
    let A = range(1, stop=60, length=60)
        @test size(reshape(A, :))         == (60,)
        @test size(reshape(A, :, 1))      == (60, 1)
        @test size(reshape(A, (:, 2)))    == (30, 2)
        @test size(reshape(A, 3, :))      == (3, 20)
        @test size(reshape(A, 2, 3, :))   == (2, 3, 10)
        @test size(reshape(A, (2, :, 5))) == (2, 6, 5)
        @test_throws DimensionMismatch reshape(A, 7, :)
        @test_throws DimensionMismatch reshape(A, :, 2, 3, 4)
        @test_throws DimensionMismatch reshape(A, (:, :))

        B = rand(2,2,2,2)
        @test size(reshape(B, :)) == (16,)
        @test size(reshape(B, :, 4)) == (4, 4)
        @test size(reshape(B, (2, 1, :))) == (2, 1, 8)
        @test_throws DimensionMismatch reshape(B, 3, :)
        @test_throws DimensionMismatch reshape(B, :, :, 2, 2)
    end
end

@test reshape(1:5, (5,)) === 1:5
@test reshape(1:5, 5) === 1:5

@testset "setindex! on a reshaped range" begin
    a = reshape(1:20, 5, 4)
    for idx in ((3,), (2,2), (Base.ReshapedIndex(1),))
        try
            a[idx...] = 7
            error("wrong error")
        catch err
            @test err.msg == "indexed assignment fails for a reshaped range; consider calling collect"
        end
    end
end

@testset "conversion from ReshapedArray to Array (#18262)" begin
    a = Base.ReshapedArray(1:3, (3, 1), ())
    @test convert(Array, a) == a
    @test convert(Array{Int}, a) == a
    @test convert(Array{Float64}, a) == a
    @test convert(Matrix, a) == a
    @test convert(Matrix{Int}, a) == a
    @test convert(Matrix{Float64}, a) == a
    b = Base.ReshapedArray(1:3, (3,), ())
    @test convert(Array, b) == b
    @test convert(Array{Int}, b) == b
    @test convert(Array{Float64}, b) == b
    @test convert(Vector, b) == b
    @test convert(Vector{Int}, b) == b
    @test convert(Vector{Float64}, b) == b
end

@testset "operations with IndexLinear ReshapedArray" begin
    b = Vector(1:12)
    a = Base.ReshapedArray(b, (4,3), ())
    @test a[3,2] == 7
    @test a[6] == 6
    a[3,2] = -2
    a[6] = -3
    a[Base.ReshapedIndex(5)] = -4
    @test b[5] == -4
    @test b[6] == -3
    @test b[7] == -2
    b = reinterpret(Int, a)
    b[1] = -1
    @test vec(b) == vec(a)

    a = rand(1, 1, 8, 8, 1)
    @test @inferred(squeeze(a, 1)) == @inferred(squeeze(a, (1,))) == reshape(a, (1, 8, 8, 1))
    @test @inferred(squeeze(a, (1, 5))) == squeeze(a, (5, 1)) == reshape(a, (1, 8, 8))
    @test @inferred(squeeze(a, (1, 2, 5))) == squeeze(a, (5, 2, 1)) == reshape(a, (8, 8))
    @test_throws ArgumentError squeeze(a, 0)
    @test_throws ArgumentError squeeze(a, (1, 1))
    @test_throws ArgumentError squeeze(a, (1, 2, 1))
    @test_throws ArgumentError squeeze(a, (1, 1, 2))
    @test_throws ArgumentError squeeze(a, 3)
    @test_throws ArgumentError squeeze(a, 4)
    @test_throws ArgumentError squeeze(a, 6)

    sz = (5,8,7)
    A = reshape(1:prod(sz),sz...)
    @test A[2:6] == [2:6;]
    @test A[1:3,2,2:4] == cat(2,46:48,86:88,126:128)
    @test A[:,7:-3:1,5] == [191 176 161; 192 177 162; 193 178 163; 194 179 164; 195 180 165]
    @test reshape(A, Val(2))[:,3:9] == reshape(11:45,5,7)
    rng = (2,2:3,2:2:5)
    tmp = zeros(Int,map(maximum,rng)...)
    tmp[rng...] = A[rng...]
    @test  tmp == cat(3,zeros(Int,2,3),[0 0 0; 0 47 52],zeros(Int,2,3),[0 0 0; 0 127 132])

    @test cat([1,2],1,2,3.,4.,5.) == diagm(0 => [1,2,3.,4.,5.])
    blk = [1 2;3 4]
    tmp = cat([1,3],blk,blk)
    @test tmp[1:2,1:2,1] == blk
    @test tmp[1:2,1:2,2] == zero(blk)
    @test tmp[3:4,1:2,1] == zero(blk)
    @test tmp[3:4,1:2,2] == blk

    x = rand(2,2)
    b = x[1,:]
    @test isequal(size(b), (2,))
    b = x[:,1]
    @test isequal(size(b), (2,))

    x = rand(5,5)
    b = x[2:3,2]
    @test b[1] == x[2,2] && b[2] == x[3,2]

    B = zeros(4,5)
    B[:,3] = 1:4
    @test B == [0 0 1 0 0; 0 0 2 0 0; 0 0 3 0 0; 0 0 4 0 0]
    B[2,:] = 11:15
    @test B == [0 0 1 0 0; 11 12 13 14 15; 0 0 3 0 0; 0 0 4 0 0]
    B[[3,1],[2,4]] = [21 22; 23 24]
    @test B == [0 23 1 24 0; 11 12 13 14 15; 0 21 3 22 0; 0 0 4 0 0]
    B[4,[2,3]] = 7
    @test B == [0 23 1 24 0; 11 12 13 14 15; 0 21 3 22 0; 0 7 7 0 0]

    @test isequal(reshape(reshape(1:27, 3, 3, 3), Val(2))[1,:], [1,  4,  7,  10,  13,  16,  19,  22,  25])

    a = [3, 5, -7, 6]
    b = [4, 6, 2, -7, 1]
    ind = findall(occursin(b), a)
    @test ind == [3,4]
    @test findall(occursin(Int[]), a) == Int[]
    @test findall(occursin(a), Int[]) == Int[]

    a = [1,2,3,4,5]
    b = [2,3,4,6]
    @test findall(occursin(b), a) == [2,3,4]
    @test findall(occursin(a), b) == [1,2,3]
    @test findall(occursin(Int[]), a) == Int[]
    @test findall(occursin(a), Int[]) == Int[]

    a = Vector(1:3:15)
    b = Vector(2:4:10)
    @test findall(occursin(b), a) == [4]
    @test findall(occursin(b), [a[1:4]; a[4:end]]) == [4,5]

    @test findall(occursin(NaN), [1.0, NaN, 2.0]) == [2]
    @test findall(occursin(NaN), [1.0, 2.0, NaN]) == [3]

    @testset "findall(::OccursIn, b) for uncomparable element types" begin
        a = [1 + 1im, 1 - 1im]
        @test findall(occursin(1 + 1im), a) == [1]
        @test findall(occursin(a), a)       == [1,2]
    end

    @test findall(occursin([1, 2]), 2) == [1]
    @test findall(occursin([1, 2]), 3) == []

    rt = Base.return_types(setindex!, Tuple{Array{Int32, 3}, UInt8, Vector{Int}, Int16, UnitRange{Int}})
    @test length(rt) == 1 && rt[1] == Array{Int32, 3}
end
@testset "construction" begin
    @test typeof(Vector{Int}(uninitialized, 3)) == Vector{Int}
    @test typeof(Vector{Int}()) == Vector{Int}
    @test typeof(Vector(uninitialized, 3)) == Vector{Any}
    @test typeof(Vector()) == Vector{Any}
    @test typeof(Matrix{Int}(uninitialized, 2,3)) == Matrix{Int}
    @test typeof(Matrix(uninitialized, 2,3)) == Matrix{Any}

    @test size(Vector{Int}(uninitialized, 3)) == (3,)
    @test size(Vector{Int}()) == (0,)
    @test size(Vector(uninitialized, 3)) == (3,)
    @test size(Vector()) == (0,)
    @test size(Matrix{Int}(uninitialized, 2,3)) == (2,3)
    @test size(Matrix(uninitialized, 2,3)) == (2,3)

    @test_throws MethodError Matrix()
    @test_throws MethodError Matrix{Int}()
    @test_throws MethodError Array{Int,3}()
end
@testset "get" begin
    A = reshape(1:24, 3, 8)
    x = get(A, 32, -12)
    @test x == -12
    x = get(A, 14, -12)
    @test x == 14
    x = get(A, (2,4), -12)
    @test x == 11
    x = get(A, (4,4), -12)
    @test x == -12
    X = get(A, -5:5, NaN32)
    @test eltype(X) == Float32
    @test Base.elsize(X) == sizeof(Float32)
    @test !all(isinteger, X)
    @test isnan.(X) == [trues(6);falses(5)]
    @test X[7:11] == [1:5;]
    X = get(A, (2:4, 9:-2:-13), 0)
    Xv = zeros(Int, 3, 12)
    Xv[1:2, 2:5] = A[2:3, 7:-2:1]
    @test X == Xv
    X2 = get(A, Vector{Int}[[2:4;], [9:-2:-13;]], 0)
    @test X == X2
end
@testset "arrays as dequeues" begin
    l = Any[1]
    push!(l,2,3,8)
    @test l[1]==1 && l[2]==2 && l[3]==3 && l[4]==8
    v = pop!(l)
    @test v == 8
    v = pop!(l)
    @test v == 3
    @test length(l)==2
    m = Any[]
    @test_throws ArgumentError pop!(m)
    @test_throws ArgumentError popfirst!(m)
    pushfirst!(l,4,7,5)
    @test l[1]==4 && l[2]==7 && l[3]==5 && l[4]==1 && l[5]==2
    v = popfirst!(l)
    @test v == 4
    @test length(l)==4

    v = [3, 7, 6]
    @test_throws BoundsError insert!(v, 0, 5)
    for i = 1:4
        vc = copy(v)
        @test insert!(vc, i, 5) === vc
        @test vc == [v[1:(i-1)]; 5; v[i:end]]
    end
    @test_throws BoundsError insert!(v, 5, 5)
end
@testset "concatenation" begin
    @test isequal([fill(1.,2,2)  fill(2.,2,1)], [1. 1 2; 1 1 2])
    @test isequal([fill(1.,2,2); fill(2.,1,2)], [1. 1; 1 1; 2 2])
end

@testset "typed array literals" begin
    X = Float64[1 2 3]
    Y = [1. 2. 3.]
    @test size(X) == size(Y)
    for i = 1:3 @test X[i] === Y[i] end
    X = Float64[1;2;3]
    Y = [1.,2.,3.]
    @test size(X) == size(Y)
    for i = 1:3 @test X[i] === Y[i] end
    X = Float64[1 2 3; 4 5 6]
    Y = [1. 2. 3.; 4. 5. 6.]
    @test size(X) == size(Y)
    for i = 1:length(X) @test X[i] === Y[i] end

    _array_equiv(a,b) = eltype(a) == eltype(b) && a == b
    @test _array_equiv(UInt8[1:3;4], [0x1,0x2,0x3,0x4])
    @test_throws MethodError UInt8[1:3]
    @test_throws MethodError UInt8[1:3,]
    @test_throws MethodError UInt8[1:3,4:6]
    a = Vector{UnitRange{Int}}(uninitialized, 1); a[1] = 1:3
    @test _array_equiv([1:3,], a)
    a = Vector{UnitRange{Int}}(uninitialized, 2); a[1] = 1:3; a[2] = 4:6
    @test _array_equiv([1:3,4:6], a)
end

@testset "typed hvcat" begin
    X = Float64[1 2 3; 4 5 6]
    X32 = Float32[X X; X X]
    @test eltype(X32) <: Float32
    for i=[1,3], j=[1,4]
        @test X32[i:(i+1), j:(j+2)] == X
    end
end
@testset "fallback hvcat" begin
    #Issue #23994
    A23994 = [1 "two"; 3im 4.0; 5 6//1]
    @test A23994[2] isa Complex{Int}
    @test A23994[3] isa Int
    @test A23994[5] isa Float64
    @test A23994[6] isa Rational{Int}
end
@testset "end" begin
    X = [ i+2j for i=1:5, j=1:5 ]
    @test X[end,end] == 15
    @test X[end]     == 15  # linear index
    @test X[2,  end] == 12
    @test X[end,  2] == 9
    @test X[end-1,2] == 8
    Y = [2, 1, 4, 3]
    @test X[Y[end],1] == 5
    @test X[end,Y[end]] == 11
end

@testset "findall, findfirst, findnext, findlast, findprev" begin
    a = [0,1,2,3,0,1,2,3]
    @test findall(!iszero, a) == [2,3,4,6,7,8]
    @test findall(a.==2) == [3,7]
    @test findall(isodd,a) == [2,4,6,8]
    @test findfirst(!iszero, a) == 2
    @test findfirst(a.==0) == 1
    @test findfirst(a.==5) == nothing
    @test findfirst(equalto(3), [1,2,4,1,2,3,4]) == 6
    @test findfirst(!equalto(1), [1,2,4,1,2,3,4]) == 2
    @test findfirst(isodd, [2,4,6,3,9,2,0]) == 4
    @test findfirst(isodd, [2,4,6,2,0]) == nothing
    @test findnext(!iszero,a,4) == 4
    @test findnext(!iszero,a,5) == 6
    @test findnext(!iszero,a,1) == 2
    @test findnext(equalto(1),a,4) == 6
    @test findnext(equalto(5),a,4) == nothing
    @test findlast(!iszero, a) == 8
    @test findlast(a.==0) == 5
    @test findlast(a.==5) == nothing
    @test findlast(equalto(3), [1,2,4,1,2,3,4]) == 6
    @test findlast(isodd, [2,4,6,3,9,2,0]) == 5
    @test findlast(isodd, [2,4,6,2,0]) == nothing
    @test findprev(!iszero,a,4) == 4
    @test findprev(!iszero,a,5) == 4
    @test findprev(!iszero,a,1) == nothing
    @test findprev(equalto(1),a,4) == 2
    @test findprev(equalto(1),a,8) == 6
    @test findprev(isodd, [2,4,5,3,9,2,0], 7) == 5
    @test findprev(isodd, [2,4,5,3,9,2,0], 2) == nothing
    @test findfirst(equalto(0x00), [0x01, 0x00]) == 2
    @test findlast(equalto(0x00), [0x01, 0x00]) == 2
    @test findnext(equalto(0x00), [0x00, 0x01, 0x00], 2) == 3
    @test findprev(equalto(0x00), [0x00, 0x01, 0x00], 2) == 1
end
@testset "find with Matrix" begin
    A = [1 2 0; 3 4 0]
    @test findall(isodd, A) == [CartesianIndex(1, 1), CartesianIndex(2, 1)]
    @test findall(!iszero, A) == [CartesianIndex(1, 1), CartesianIndex(2, 1),
                               CartesianIndex(1, 2), CartesianIndex(2, 2)]
    @test findfirst(isodd, A) == CartesianIndex(1, 1)
    @test findlast(isodd, A) == CartesianIndex(2, 1)
    @test findnext(isodd, A, CartesianIndex(1, 1)) == CartesianIndex(1, 1)
    @test findprev(isodd, A, CartesianIndex(2, 1)) == CartesianIndex(2, 1)
    @test findnext(isodd, A, CartesianIndex(1, 2)) === nothing
    @test findprev(iseven, A, CartesianIndex(2, 1)) === nothing
end

@testset "findmin findmax argmin argmax" begin
    @test argmax([10,12,9,11]) == 2
    @test argmin([10,12,9,11]) == 3
    @test findmin([NaN,3.2,1.8]) === (NaN,1)
    @test findmax([NaN,3.2,1.8]) === (NaN,1)
    @test findmin([NaN,3.2,1.8,NaN]) === (NaN,1)
    @test findmax([NaN,3.2,1.8,NaN]) === (NaN,1)
    @test findmin([3.2,1.8,NaN,2.0]) === (NaN,3)
    @test findmax([3.2,1.8,NaN,2.0]) === (NaN,3)

    #14085
    @test findmax(4:9) == (9,6)
    @test argmax(4:9) == 6
    @test findmin(4:9) == (4,1)
    @test argmin(4:9) == 1
    @test findmax(5:-2:1) == (5,1)
    @test argmax(5:-2:1) == 1
    @test findmin(5:-2:1) == (1,3)
    @test argmin(5:-2:1) == 3

    #23094
    @test_throws MethodError findmax(Set(["abc"]))
    @test findmin(["abc", "a"]) === ("a", 2)
    @test_throws MethodError findmax([Set([1]), Set([2])])
    @test findmin([0.0, -0.0]) === (-0.0, 2)
    @test findmax([0.0, -0.0]) === (0.0, 1)
    @test findmin([-0.0, 0.0]) === (-0.0, 1)
    @test findmax([-0.0, 0.0]) === (0.0, 2)
    @test isnan(findmin([NaN, NaN, 0.0/0.0])[1])
    @test findmin([NaN, NaN, 0.0/0.0])[2] == 1
    @test isnan(findmax([NaN, NaN, 0.0/0.0])[1])
    @test findmax([NaN, NaN, 0.0/0.0])[2] == 1

end

@testset "permutedims" begin
    # keeps the num of dim
    p = randperm(5)
    q = randperm(5)
    a = rand(p...)
    b = permutedims(a,q)
    @test isequal(size(b), tuple(p[q]...))

    # hand made case
    y = zeros(1,2,3)
    for i = 1:6
        y[i]=i
    end

    z = zeros(3,1,2)
    for i = 1:3
        z[i] = i*2-1
        z[i+3] = i*2
    end

    # permutes correctly
    @test isequal(z,permutedims(y,[3,1,2]))
    @test isequal(z,permutedims(y,(3,1,2)))

    # of a subarray
    a = rand(5,5)
    s = view(a,2:3,2:3)
    p = permutedims(s, [2,1])
    @test p[1,1]==a[2,2] && p[1,2]==a[3,2]
    @test p[2,1]==a[2,3] && p[2,2]==a[3,3]

    # of a non-strided subarray
    a = reshape(1:60, 3, 4, 5)
    s = view(a,:,[1,2,4],[1,5])
    c = convert(Array, s)
    for p in ([1,2,3], [1,3,2], [2,1,3], [2,3,1], [3,1,2], [3,2,1])
        @test permutedims(s, p) == permutedims(c, p)
        @test PermutedDimsArray(s, p) == permutedims(c, p)
    end
    @test_throws ArgumentError permutedims(a, (1,1,1))
    @test_throws ArgumentError permutedims(s, (1,1,1))
    @test_throws ArgumentError PermutedDimsArray(a, (1,1,1))
    @test_throws ArgumentError PermutedDimsArray(s, (1,1,1))
    cp = PermutedDimsArray(c, (3,2,1))
    @test pointer(cp) == pointer(c)
    @test_throws ArgumentError pointer(cp, 2)
    @test strides(cp) == (9,3,1)
    ap = PermutedDimsArray(Array(a), (2,1,3))
    @test strides(ap) == (3,1,12)

    for A in [rand(1,2,3,4),rand(2,2,2,2),rand(5,6,5,6),rand(1,1,1,1)]
        perm = randperm(4)
        @test isequal(A,permutedims(permutedims(A,perm),invperm(perm)))
        @test isequal(A,permutedims(permutedims(A,invperm(perm)),perm))
    end

    m = [1 2; 3 4]
    @test permutedims(m) == [1 3; 2 4]

    v = [1,2,3]
    @test permutedims(v) == [1 2 3]
end

@testset "circshift" begin
    @test circshift(1:5, -1) == circshift(1:5, 4) == circshift(1:5, -6) == [2,3,4,5,1]
    @test circshift(1:5, 1) == circshift(1:5, -4) == circshift(1:5, 6)  == [5,1,2,3,4]
    a = [1:5;]
    @test_throws ArgumentError Base.circshift!(a, a, 1)
    b = copy(a)
    @test Base.circshift!(b, a, 1) == [5,1,2,3,4]
end

# unique across dim

# With hash collisions
struct HashCollision
    x::Float64
end
Base.hash(::HashCollision, h::UInt) = h

# All rows and columns unique
let A, B, C, D
    A = fill(1., 10, 10)
    A[diagind(A)] = shuffle!([1:10;])
    @test unique(A, 1) == A
    @test unique(A, 2) == A

    # 10 repeats of each row
    B = A[shuffle!(repeat(1:10, 10)), :]
    C = unique(B, 1)
    @test sortrows(C) == sortrows(A)
    @test unique(B, 2) == B
    @test unique(B', 2)' == C

    # Along third dimension
    D = cat(3, B, B)
    @test unique(D, 1) == cat(3, C, C)
    @test unique(D, 3) == cat(3, B)

    # With hash collisions
    @test map(x -> x.x, unique(map(HashCollision, B), 1)) == C
end

@testset "large matrices transpose" begin
    for i = 1 : 3
        a = rand(200, 300)
        @test isequal(copy(a'), permutedims(a, [2, 1]))
    end
end

@testset "repeat" begin
    local A, A1, A2, A3, v, v2, cv, cv2, c, R, T
    A = fill(1,2,3,4)
    A1 = reshape(repeat([1,2],1,12),2,3,4)
    A2 = reshape(repeat([1 2 3],2,4),2,3,4)
    A3 = reshape(repeat([1 2 3 4],6,1),2,3,4)
    @test isequal(cumsum(A,1),A1)
    @test isequal(cumsum(A,2),A2)
    @test isequal(cumsum(A,3),A3)

    # issue 20112
    A3 = reshape(repeat([1 2 3 4],UInt32(6),UInt32(1)),2,3,4)
    @test isequal(cumsum(A,3),A3)
    @test repeat([1,2,3,4], UInt32(1)) == [1,2,3,4]
    @test repeat([1 2], UInt32(2)) == repeat([1 2], UInt32(2), UInt32(1))

    # issue 20564
    @test_throws MethodError repeat(1, 2, 3)
    @test repeat([1, 2], 1, 2, 3) == repeat([1, 2], outer = (1, 2, 3))

    R = repeat([1, 2])
    @test R == [1, 2]
    R = repeat([1, 2], inner=1)
    @test R == [1, 2]
    R = repeat([1, 2], outer=1)
    @test R == [1, 2]
    R = repeat([1, 2], inner=(1,))
    @test R == [1, 2]
    R = repeat([1, 2], outer=(1,))
    @test R == [1, 2]
    R = repeat([1, 2], inner=[1])
    @test R == [1, 2]
    R = repeat([1, 2], outer=[1])
    @test R == [1, 2]
    R = repeat([1, 2], inner=1, outer=1)
    @test R == [1, 2]
    R = repeat([1, 2], inner=(1,), outer=(1,))
    @test R == [1, 2]
    R = repeat([1, 2], inner=[1], outer=[1])
    @test R == [1, 2]

    R = repeat([1, 2], inner=2)
    @test R == [1, 1, 2, 2]
    R = repeat([1, 2], outer=2)
    @test R == [1, 2, 1, 2]
    R = repeat([1, 2], inner=(2,))
    @test R == [1, 1, 2, 2]
    R = repeat([1, 2], outer=(2,))
    @test R == [1, 2, 1, 2]
    R = repeat([1, 2], inner=[2])
    @test R == [1, 1, 2, 2]
    R = repeat([1, 2], outer=[2])
    @test R == [1, 2, 1, 2]

    R = repeat([1, 2], inner=2, outer=2)
    @test R == [1, 1, 2, 2, 1, 1, 2, 2]
    R = repeat([1, 2], inner=(2,), outer=(2,))
    @test R == [1, 1, 2, 2, 1, 1, 2, 2]
    R = repeat([1, 2], inner=[2], outer=[2])
    @test R == [1, 1, 2, 2, 1, 1, 2, 2]

    R = repeat([1, 2], inner = (1, 1), outer = (1, 1))
    @test R == reshape([1, 2], (2,1))
    R = repeat([1, 2], inner = (2, 1), outer = (1, 1))
    @test R == reshape([1, 1, 2, 2], (4,1))
    R = repeat([1, 2], inner = (1, 2), outer = (1, 1))
    @test R == [1 1; 2 2]
    R = repeat([1, 2], inner = (1, 1), outer = (2, 1))
    @test R == reshape([1, 2, 1, 2], (4,1))
    R = repeat([1, 2], inner = (1, 1), outer = (1, 2))
    @test R == [1 1; 2 2]

    R = repeat([1 2;
                3 4], inner = (1, 1), outer = (1, 1))
    @test R == [1 2;
                    3 4]
    R = repeat([1 2;
                3 4], inner = (1, 1), outer = (2, 1))
    @test R == [1 2;
                    3 4;
                    1 2;
                    3 4]
    R = repeat([1 2;
                3 4], inner = (1, 1), outer = (1, 2))
    @test R == [1 2 1 2;
                    3 4 3 4]
    R = repeat([1 2;
                3 4], inner = (1, 1), outer = (2, 2))
    @test R == [1 2 1 2;
                    3 4 3 4;
                    1 2 1 2;
                    3 4 3 4]
    R = repeat([1 2;
                3 4], inner = (2, 1), outer = (1, 1))
    @test R == [1 2;
                    1 2;
                    3 4;
                    3 4]
    R = repeat([1 2;
                3 4], inner = (2, 1), outer = (2, 1))
    @test R == [1 2;
                    1 2;
                    3 4;
                    3 4;
                    1 2;
                    1 2;
                    3 4;
                    3 4]
    R = repeat([1 2;
                3 4], inner = (2, 1), outer = (1, 2))
    @test R == [1 2 1 2;
                    1 2 1 2;
                    3 4 3 4;
                    3 4 3 4;]
    R = repeat([1 2;
                3 4], inner = (2, 1), outer = (2, 2))
    @test R == [1 2 1 2;
                    1 2 1 2;
                    3 4 3 4;
                    3 4 3 4;
                    1 2 1 2;
                    1 2 1 2;
                    3 4 3 4;
                    3 4 3 4]
    R = repeat([1 2;
                3 4], inner = (1, 2), outer = (1, 1))
    @test R == [1 1 2 2;
                    3 3 4 4]
    R = repeat([1 2;
                3 4], inner = (1, 2), outer = (2, 1))
    @test R == [1 1 2 2;
                    3 3 4 4;
                    1 1 2 2;
                    3 3 4 4]
    R = repeat([1 2;
                3 4], inner = (1, 2), outer = (1, 2))
    @test R == [1 1 2 2 1 1 2 2;
                    3 3 4 4 3 3 4 4]
    R = repeat([1 2;
                3 4], inner = (1, 2), outer = (2, 2))
    @test R == [1 1 2 2 1 1 2 2;
                    3 3 4 4 3 3 4 4;
                    1 1 2 2 1 1 2 2;
                    3 3 4 4 3 3 4 4]
    R = repeat([1 2;
                3 4], inner = (2, 2), outer = [1, 1])
    @test R == [1 1 2 2;
                    1 1 2 2;
                    3 3 4 4;
                    3 3 4 4]
    R = repeat([1 2;
                3 4], inner = (2, 2), outer = (2, 1))
    @test R == [1 1 2 2;
                    1 1 2 2;
                    3 3 4 4;
                    3 3 4 4;
                    1 1 2 2;
                    1 1 2 2;
                    3 3 4 4;
                    3 3 4 4]
    R = repeat([1 2;
                3 4], inner = (2, 2), outer = (1, 2))
    @test R == [1 1 2 2 1 1 2 2;
                    1 1 2 2 1 1 2 2;
                    3 3 4 4 3 3 4 4;
                    3 3 4 4 3 3 4 4]
    R = repeat([1 2;
                3 4], inner = (2, 2), outer = (2, 2))
    @test R == [1 1 2 2 1 1 2 2;
                    1 1 2 2 1 1 2 2;
                    3 3 4 4 3 3 4 4;
                    3 3 4 4 3 3 4 4;
                    1 1 2 2 1 1 2 2;
                    1 1 2 2 1 1 2 2;
                    3 3 4 4 3 3 4 4;
                    3 3 4 4 3 3 4 4]
    @test_throws ArgumentError repeat([1 2;
                                        3 4], inner=2, outer=(2, 2))
    @test_throws ArgumentError repeat([1 2;
                                        3 4], inner=(2, 2), outer=2)
    @test_throws ArgumentError repeat([1 2;
                                        3 4], inner=(2,), outer=(2, 2))
    @test_throws ArgumentError repeat([1 2;
                                        3 4], inner=(2, 2), outer=(2,))

    A = reshape(1:8, 2, 2, 2)
    R = repeat(A, inner = (1, 1, 2), outer = (1, 1, 1))
    T = reshape([1:4; 1:4; 5:8; 5:8], 2, 2, 4)
    @test R == T
    A = Array{Int}(uninitialized, 2, 2, 2)
    A[:, :, 1] = [1 2;
                    3 4]
    A[:, :, 2] = [5 6;
                    7 8]
    R = repeat(A, inner = (2, 2, 2), outer = (2, 2, 2))
    @test R[1, 1, 1] == 1
    @test R[2, 2, 2] == 1
    @test R[3, 3, 3] == 8
    @test R[4, 4, 4] == 8
    @test R[5, 5, 5] == 1
    @test R[6, 6, 6] == 1
    @test R[7, 7, 7] == 8
    @test R[8, 8, 8] == 8

    R = repeat(1:2)
    @test R == [1, 2]
    R = repeat(1:2, inner=1)
    @test R == [1, 2]
    R = repeat(1:2, inner=2)
    @test R == [1, 1, 2, 2]
    R = repeat(1:2, outer=1)
    @test R == [1, 2]
    R = repeat(1:2, outer=2)
    @test R == [1, 2, 1, 2]
    R = repeat(1:2, inner=(3,), outer=(2,))
    @test R == [1, 1, 1, 2, 2, 2, 1, 1, 1, 2, 2, 2]

    # Arrays of arrays
    @test repeat([[1], [2]], inner=2) == [[1], [1], [2], [2]]
    @test repeat([[1], [2]], outer=2) == [[1], [2], [1], [2]]
    @test repeat([[1], [2]], inner=2, outer=2) == [[1], [1], [2], [2], [1], [1], [2], [2]]

    @test size(repeat([1], inner=(0,))) == (0,)
    @test size(repeat([1], outer=(0,))) == (0,)
    @test size(repeat([1 1], inner=(0, 1))) == (0, 2)
    @test size(repeat([1 1], outer=(1, 0))) == (1, 0)
    @test size(repeat([1 1], inner=(2, 0), outer=(2, 1))) == (4, 0)
    @test size(repeat([1 1], inner=(2, 0), outer=(0, 1))) == (0, 0)

    A = rand(4,4)
    for s in Any[A[1:2:4, 1:2:4], view(A, 1:2:4, 1:2:4)]
        c = cumsum(s, 1)
        @test c[1,1] == A[1,1]
        @test c[2,1] == A[1,1]+A[3,1]
        @test c[1,2] == A[1,3]
        @test c[2,2] == A[1,3]+A[3,3]

        c = cumsum(s, 2)
        @test c[1,1] == A[1,1]
        @test c[2,1] == A[3,1]
        @test c[1,2] == A[1,1]+A[1,3]
        @test c[2,2] == A[3,1]+A[3,3]
    end

    @test repeat(BitMatrix(Matrix(I, 2, 2)), inner = (2,1), outer = (1,2)) ==
            repeat(Matrix(I, 2, 2), inner = (2,1), outer = (1,2))
end

@testset "indexing with bools" begin
    @test (1:5)[[true,false,true,false,true]] == [1,3,5]
    @test [1:5;][[true,false,true,false,true]] == [1,3,5]
    @test_throws BoundsError (1:5)[[true,false,true,false]]
    @test_throws BoundsError (1:5)[[true,false,true,false,true,false]]
    @test_throws BoundsError [1:5;][[true,false,true,false]]
    @test_throws BoundsError [1:5;][[true,false,true,false,true,false]]
    a = [1:5;]
    a[[true,false,true,false,true]] = 6
    @test a == [6,2,6,4,6]
    a[[true,false,true,false,true]] = [7,8,9]
    @test a == [7,2,8,4,9]
    @test_throws DimensionMismatch (a[[true,false,true,false,true]] = [7,8,9,10])
    A = reshape(1:15, 3, 5)
    @test A[[true, false, true], [false, false, true, true, false]] == [7 10; 9 12]
    @test_throws BoundsError A[[true, false], [false, false, true, true, false]]
    @test_throws BoundsError A[[true, false, true], [false, true, true, false]]
    @test_throws BoundsError A[[true, false, true, true], [false, false, true, true, false]]
    @test_throws BoundsError A[[true, false, true], [false, false, true, true, false, true]]
    A = fill(1, 3, 5)
    @test_throws DimensionMismatch A[2,[true, false, true, true, false]] = 2:5
    A[2,[true, false, true, true, false]] = 2:4
    @test A == [1 1 1 1 1; 2 1 3 4 1; 1 1 1 1 1]
    @test_throws DimensionMismatch A[[true,false,true], 5] = [19]
    @test_throws DimensionMismatch A[[true,false,true], 5] = 19:21
    A[[true,false,true], 5] = 7
    @test A == [1 1 1 1 7; 2 1 3 4 1; 1 1 1 1 7]

    B = cat(3, 1, 2, 3)
    @test B[:,:,[true, false, true]] == reshape([1,3], 1, 1, 2)  # issue #5454
end

# issue #2342
@test isequal(cumsum([1 2 3], 1), [1 2 3])

@testset "set-like operations" begin
    @test isequal(union([1,2,3], [4,3,4]), [1,2,3,4])
    @test isequal(union(['e','c','a'], ['b','a','d']), ['e','c','a','b','d'])
    @test isequal(union([1,2,3], [4,3], [5]), [1,2,3,4,5])
    @test isequal(union([1,2,3]), [1,2,3])
    @test isequal(union([1,2,3], Int64[]), Int64[1,2,3])
    @test isequal(union([1,2,3], Float64[]), Float64[1.0,2,3])
    @test isequal(union(Int64[], [1,2,3]), Int64[1,2,3])
    @test isequal(union(Int64[]), Int64[])
    @test isequal(intersect([1,2,3], [4,3,4]), [3])
    @test isequal(intersect(['e','c','a'], ['b','a','d']), ['a'])
    @test isequal(intersect([1,2,3], [3,1], [2,1,3]), [1,3])
    @test isequal(intersect([1,2,3]), [1,2,3])
    @test isequal(intersect([1,2,3], Int64[]), Int64[])
    @test isequal(intersect([1,2,3], Float64[]), Float64[])
    @test isequal(intersect(Int64[], [1,2,3]), Int64[])
    @test isequal(intersect(Int64[]), Int64[])
    @test isequal(setdiff([1,2,3,4], [2,5,4]), [1,3])
    @test isequal(setdiff([1,2,3,4], [7,8,9]), [1,2,3,4])
    @test isequal(setdiff([1,2,3,4], Int64[]), Int64[1,2,3,4])
    @test isequal(setdiff([1,2,3,4], [1,2,3,4,5]), Int64[])
    @test isequal(symdiff([1,2,3], [4,3,4]), [1,2])
    @test isequal(symdiff(['e','c','a'], ['b','a','d']), ['e','c','b','d'])
    @test isequal(symdiff([1,2,3], [4,3], [5]), [1,2,4,5])
    @test isequal(symdiff([1,2,3,4,5], [1,2,3], [3,4]), [3,5])
    @test isequal(symdiff([1,2,3]), [1,2,3])
    @test isequal(symdiff([1,2,3], Int64[]), Int64[1,2,3])
    @test isequal(symdiff([1,2,3], Float64[]), Float64[1.0,2,3])
    @test isequal(symdiff(Int64[], [1,2,3]), Int64[1,2,3])
    @test isequal(symdiff(Int64[]), Int64[])
    @testset "tuples" begin # Issue #25338
        @test union((1, 2), (3)) == [1, 2, 3]
        u = union((1, 0x2), [3])
        @test eltype(u) == Integer
        @test u == [1, 2, 3]
        @test intersect((1, 2), (3, 2)) == [2]
        @test setdiff((1, 2), (3, 2)) == [1]
        @test symdiff((1, 2), (3, 2)) == [1, 3]
    end
end

@testset "mapslices" begin
    local a, b, c, m, h, s
    a = rand(5,5)
    s = mapslices(sort, a, [1])
    S = mapslices(sort, a, [2])
    for i = 1:5
        @test s[:,i] == sort(a[:,i])
        @test vec(S[i,:]) == sort(vec(a[i,:]))
    end

    # issue #3613
    b = mapslices(sum, fill(1.,2,3,4), [1,2])
    @test size(b) === (1,1,4)
    @test all(b.==6)

    # issue #5141
    ## Update Removed the version that removes the dimensions when dims==1:ndims(A)
    c1 = mapslices(x-> maximum(-x), a, [])
    @test c1 == -a

    # other types than Number
    @test mapslices(prod,["1" "2"; "3" "4"],1) == ["13" "24"]
    @test mapslices(prod,["1"],1) == ["1"]

    # issue #5177

    c = fill(1,2,3,4)
    m1 = mapslices(x-> fill(1,2,3), c, [1,2])
    m2 = mapslices(x-> fill(1,2,4), c, [1,3])
    m3 = mapslices(x-> fill(1,3,4), c, [2,3])
    @test size(m1) == size(m2) == size(m3) == size(c)

    n1 = mapslices(x-> fill(1,6), c, [1,2])
    n2 = mapslices(x-> fill(1,6), c, [1,3])
    n3 = mapslices(x-> fill(1,6), c, [2,3])
    n1a = mapslices(x-> fill(1,1,6), c, [1,2])
    n2a = mapslices(x-> fill(1,1,6), c, [1,3])
    n3a = mapslices(x-> fill(1,1,6), c, [2,3])
    @test size(n1a) == (1,6,4) && size(n2a) == (1,3,6)  && size(n3a) == (2,1,6)
    @test size(n1) == (6,1,4) && size(n2) == (6,3,1)  && size(n3) == (2,6,1)

    # mutating functions
    o = fill(1, 3, 4)
    m = mapslices(x->fill!(x, 0), o, 2)
    @test m == zeros(3, 4)
    @test o == fill(1, 3, 4)

    # issue #18524
    m = mapslices(x->tuple(x), [1 2; 3 4], 1)
    @test m[1,1] == ([1,3],)
    @test m[1,2] == ([2,4],)

    # issue #21123
    @test mapslices(nnz, sparse(1.0I, 3, 3), 1) == [1 1 1]
end

@testset "single multidimensional index" begin
    a = rand(6,6)
    I = [1 4 5; 4 2 6; 5 6 3]
    a2 = a[I]
    @test size(a2) == size(I)
    for i = 1:length(a2)
        @test a2[i] == a[I[i]]
    end
    a = [1,3,5]
    b = [1 3]
    a[b] = 8
    @test a == [8,3,8]
end

@testset "assigning an array into itself" begin
    a = [1,3,5]
    b = [3,1,2]
    a[b] = a
    @test a == [3,5,1]
    a = [3,2,1]
    a[a] = [4,5,6]
    @test a == [6,5,4]
end

@testset "lexicographic comparison" begin
    @test cmp([1.0], [1]) == 0
    @test cmp([1], [1.0]) == 0
    @test cmp([1, 1], [1, 1]) == 0
    @test cmp([1, 1], [2, 1]) == -1
    @test cmp([2, 1], [1, 1]) == 1
    @test cmp([1, 1], [1, 2]) == -1
    @test cmp([1, 2], [1, 1]) == 1
    @test cmp([1], [1, 1]) == -1
    @test cmp([1, 1], [1]) == 1
end

@testset "sort on arrays" begin
    local a = rand(3,3)

    asr = sortrows(a)
    @test isless(asr[1,:],asr[2,:])
    @test isless(asr[2,:],asr[3,:])

    asc = sortcols(a)
    @test isless(asc[:,1],asc[:,2])
    @test isless(asc[:,2],asc[:,3])

    # mutating functions
    o = fill(1, 3, 4)
    m = mapslices(x->fill!(x, 0), o, 2)
    @test m == zeros(3, 4)
    @test o == fill(1, 3, 4)

    asr = sortrows(a, rev=true)
    @test isless(asr[2,:],asr[1,:])
    @test isless(asr[3,:],asr[2,:])

    asc = sortcols(a, rev=true)
    @test isless(asc[:,2],asc[:,1])
    @test isless(asc[:,3],asc[:,2])

    as = sort(a, 1)
    @test issorted(as[:,1])
    @test issorted(as[:,2])
    @test issorted(as[:,3])

    as = sort(a, 2)
    @test issorted(as[1,:])
    @test issorted(as[2,:])
    @test issorted(as[3,:])

    local b = rand(21,21,2)

    bs = sort(b, 1)
    for i in 1:21
        @test issorted(bs[:,i,1])
        @test issorted(bs[:,i,2])
    end

    bs = sort(b, 2)
    for i in 1:21
        @test issorted(bs[i,:,1])
        @test issorted(bs[i,:,2])
    end

    bs = sort(b, 3)
    @test all(bs[:,:,1] .<= bs[:,:,2])
end

@testset "fill" begin
    @test fill!(Float64[1.0], -0.0)[1] === -0.0
    A = fill(1.,3,3)
    S = view(A, 2, 1:3)
    fill!(S, 2)
    S = view(A, 1:2, 3)
    fill!(S, 3)
    @test A == [1 1 3; 2 2 3; 1 1 1]
    rt = Base.return_types(fill!, Tuple{Array{Int32, 3}, UInt8})
    @test length(rt) == 1 && rt[1] == Array{Int32, 3}
    A = Vector{Union{UInt8,Int8}}(uninitialized, 3)
    fill!(A, UInt8(3))
    @test A == [0x03, 0x03, 0x03]
    # Issue #9964
    A = Array{Vector{Float64}}(uninitialized, 2)
    fill!(A, [1, 2])
    @test A[1] == [1, 2]
    @test A[1] === A[2]
end

@testset "splice!" begin
    for idx in Any[1, 2, 5, 9, 10, 1:0, 2:1, 1:1, 2:2, 1:2, 2:4, 9:8, 10:9, 9:9, 10:10,
                   8:9, 9:10, 6:9, 7:10]
        for repl in Any[[], [11], [11,22], [11,22,33,44,55]]
            local a
            a = [1:10;]
            acopy = copy(a)
            @test splice!(a, idx, repl) == acopy[idx]
            @test a == [acopy[1:(first(idx)-1)]; repl; acopy[(last(idx)+1):end]]
        end
    end
end

@testset "filter!" begin
    # base case w/ Vector
    a = Vector(1:10)
    filter!(x -> x > 5, a)
    @test a == 6:10

    # different subtype of AbstractVector
    ba = rand(10) .> 0.5
    @test isa(ba, BitArray)
    filter!(x -> x, ba)
    @test all(ba)

    # empty array
    ea = []
    filter!(x -> x > 5, ea)
    @test isempty(ea)

    # non-1-indexed array
    oa = OffsetArray(Vector(1:10), -5)
    filter!(x -> x > 5, oa)
    @test oa == OffsetArray(Vector(6:10), -5)

    # empty non-1-indexed array
    eoa = OffsetArray([], -5)
    filter!(x -> x > 5, eoa)
    @test isempty(eoa)
end

@testset "deleteat!" begin
    for idx in Any[1, 2, 5, 9, 10, 1:0, 2:1, 1:1, 2:2, 1:2, 2:4, 9:8, 10:9, 9:9, 10:10,
                   8:9, 9:10, 6:9, 7:10]
        # integer indexing with AbstractArray
        a = [1:10;]; acopy = copy(a)
        @test deleteat!(a, idx) == [acopy[1:(first(idx)-1)]; acopy[(last(idx)+1):end]]

        # integer indexing with non-AbstractArray iterable
        a = [1:10;]; acopy = copy(a)
        @test deleteat!(a, (i for i in idx)) == [acopy[1:(first(idx)-1)]; acopy[(last(idx)+1):end]]

        # logical indexing
        a = [1:10;]; acopy = copy(a)
        @test deleteat!(a, map(occursin(idx), 1:length(a))) == [acopy[1:(first(idx)-1)]; acopy[(last(idx)+1):end]]
    end
    a = [1:10;]
    @test deleteat!(a, 11:10) == [1:10;]
    @test deleteat!(a, [1,3,5,7:10...]) == [2,4,6]
    @test_throws BoundsError deleteat!(a, 13)
    @test_throws BoundsError deleteat!(a, [1,13])
    @test_throws ArgumentError deleteat!(a, [5,3])
    @test_throws BoundsError deleteat!(a, 5:20)
    @test_throws BoundsError deleteat!(a, Bool[])
    @test_throws BoundsError deleteat!(a, [true])
    @test_throws BoundsError deleteat!(a, falses(11))
end

@testset "comprehensions" begin
    X = [ i+2j for i=1:5, j=1:5 ]
    @test X[2,3] == 8
    @test X[4,5] == 14
    @test isequal(fill(3.,2,2), [3. 3.; 3. 3.])
    # @test isequal([ [1,2] for i=1:2, : ], [1 2; 1 2])
    # where element type is a Union. try to confuse type inference.
    foo32_64(x) = (x<2) ? Int32(x) : Int64(x)
    boo32_64() = [ foo32_64(i) for i=1:2 ]
    let a36 = boo32_64()
        @test a36[1]==1 && a36[2]==2
    end
    @test isequal([1,2,3], [a for (a,b) in enumerate(2:4)])
    @test isequal([2,3,4], [b for (a,b) in enumerate(2:4)])

    @test [s for s in Union{String, Nothing}["a", nothing]] isa Vector{Union{String, Nothing}}
    @test [s for s in Union{String, Missing}["a", missing]] isa Vector{Union{String, Missing}}

    @testset "comprehension in let-bound function" begin
        let x⊙y = sum([x[i]*y[i] for i=1:length(x)])
            @test [1,2] ⊙ [3,4] == 11
        end

        @test_throws DomainError (10 .^ [-1])[1] == 0.1
        @test (10 .^ [-1.])[1] == 0.1
    end
end

# issue #24002
module I24002
s1() = 1
y = Int[i for i in 1:10]
end
@test I24002.y == [1:10;]
@test I24002.s1() == 1

@testset "eachindexvalue" begin
    A14 = [11 13; 12 14]
    R = CartesianIndices(axes(A14))
    @test [a for (a,b) in pairs(IndexLinear(),    A14)] == [1,2,3,4]
    @test [a for (a,b) in pairs(IndexCartesian(), A14)] == vec(Array(R))
    @test [b for (a,b) in pairs(IndexLinear(),    A14)] == [11,12,13,14]
    @test [b for (a,b) in pairs(IndexCartesian(), A14)] == [11,12,13,14]
end

@testset "reverse" begin
    @test reverse([2,3,1]) == [1,3,2]
    @test reverse([1:10;],1,4) == [4,3,2,1,5,6,7,8,9,10]
    @test reverse([1:10;],3,6) == [1,2,6,5,4,3,7,8,9,10]
    @test reverse([1:10;],6,10) == [1,2,3,4,5,10,9,8,7,6]
    @test reverse(1:10,1,4) == [4,3,2,1,5,6,7,8,9,10]
    @test reverse(1:10,3,6) == [1,2,6,5,4,3,7,8,9,10]
    @test reverse(1:10,6,10) == [1,2,3,4,5,10,9,8,7,6]
    @test reverse!([1:10;]) == [10,9,8,7,6,5,4,3,2,1]
    @test reverse!([1:10;],1,4) == [4,3,2,1,5,6,7,8,9,10]
    @test reverse!([1:10;],3,6) == [1,2,6,5,4,3,7,8,9,10]
    @test reverse!([1:10;],6,10) == [1,2,3,4,5,10,9,8,7,6]
    @test reverse!([1:10;], 11) == [1:10;]
    @test_throws BoundsError reverse!([1:10;], 1, 11)
    @test reverse!(Any[]) == Any[]
end

@testset "flipdim" begin
    @test isequal(flipdim([2,3,1], 1), [1,3,2])
    @test_throws ArgumentError flipdim([2,3,1], 2)
    @test isequal(flipdim([2 3 1], 1), [2 3 1])
    @test isequal(flipdim([2 3 1], 2), [1 3 2])
    @test_throws ArgumentError flipdim([2,3,1], -1)
    @test isequal(flipdim(1:10, 1), 10:-1:1)
    @test_throws ArgumentError flipdim(1:10, 2)
    @test_throws ArgumentError flipdim(1:10, -1)
    @test isequal(flipdim(Matrix{Int}(uninitialized, 0,0),1), Matrix{Int}(uninitialized, 0,0))  # issue #5872

    a = rand(5,3)
    @test flipdim(flipdim(a,2),2) == a
    @test_throws ArgumentError flipdim(a,3)
end

@testset "isdiag, istril, istriu" begin
    @test isdiag(3)
    @test istril(4)
    @test istriu(5)
    @test !isdiag([1 2; 3 4])
    @test !istril([1 2; 3 4])
    @test !istriu([1 2; 3 4])
    @test isdiag([1 0; 0 4])
    @test istril([1 0; 3 4])
    @test istriu([1 2; 0 4])
end

# issue 4228
let A = [[i i; i i] for i=1:2]
    @test cumsum(A) == Any[[1 1; 1 1], [3 3; 3 3]]
    @test cumprod(A) == Any[[1 1; 1 1], [4 4; 4 4]]
end

@testset "prepend/append" begin
    # PR #4627
    A = [1,2]
    @test append!(A, A) == [1,2,1,2]
    @test prepend!(A, A) == [1,2,1,2,1,2,1,2]

    # iterators with length:
    @test append!([1,2], (9,8)) == [1,2,9,8] == push!([1,2], (9,8)...)
    @test prepend!([1,2], (9,8)) == [9,8,1,2] == pushfirst!([1,2], (9,8)...)
    @test append!([1,2], ()) == [1,2] == prepend!([1,2], ())
    # iterators without length:
    g = (i for i = 1:10 if iseven(i))
    @test append!([1,2], g) == [1,2,2,4,6,8,10] == push!([1,2], g...)
    @test prepend!([1,2], g) == [2,4,6,8,10,1,2] == pushfirst!([1,2], g...)
    g = (i for i = 1:2:10 if iseven(i)) # isempty(g) == true
    @test append!([1,2], g) == [1,2] == push!([1,2], g...)
    @test prepend!([1,2], g) == [1,2] == pushfirst!([1,2], g...)

    # offset array
    @test append!([1,2], OffsetArray([9,8], (-3,))) == [1,2,9,8]
    @test prepend!([1,2], OffsetArray([9,8], (-3,))) == [9,8,1,2]
end

let A = [1,2]
    s = Set([1,2,3])
    @test sort(append!(A, s)) == [1,1,2,2,3]
end

@testset "cases where shared arrays can/can't be grown" begin
    A = [1 3;2 4]
    B = reshape(A, 4)
    @test push!(B,5) == [1,2,3,4,5]
    @test pop!(B) == 5
    C = reshape(B, 1, 4)
    @test_throws MethodError push!(C, 5)

    A = [NaN]; B = [NaN]
    @test !(A==A)
    @test isequal(A,A)
    @test A===A
    @test !(A==B)
    @test isequal(A,B)
    @test A!==B
end
# complete testsuite for reducedim

# Inferred types
Nmax = 3 # TODO: go up to CARTESIAN_DIMS+2 (currently this exposes problems)
for N = 1:Nmax
    #indexing with (UnitRange, UnitRange, UnitRange)
    args = ntuple(d->UnitRange{Int}, N)
    @test Base.return_types(getindex, Tuple{Array{Float32, N}, args...}) == [Array{Float32, N}]
    @test Base.return_types(getindex, Tuple{BitArray{N}, args...}) == Any[BitArray{N}]
    @test Base.return_types(setindex!, Tuple{Array{Float32, N}, Array{Int, 1}, args...}) == [Array{Float32, N}]
    # Indexing with (UnitRange, UnitRange, Int)
    args = ntuple(d->d<N ? UnitRange{Int} : Int, N)
    N > 1 && @test Base.return_types(getindex, Tuple{Array{Float32, N}, args...}) == [Array{Float32, N-1}]
    N > 1 && @test Base.return_types(getindex, Tuple{BitArray{N}, args...}) == [BitArray{N-1}]
    N > 1 && @test Base.return_types(setindex!, Tuple{Array{Float32, N}, Array{Int, 1}, args...}) == [Array{Float32, N}]
end

# issue #6645 (32-bit)
let x = Float64[]
    for i = 1:5
        push!(x, 1.0)
    end
    @test dot(zeros(5), x) == 0.0
end

# issue #6977
@test size([]') == (1,0)

# issue #6996
@test copy(adjoint(Any[ 1 2; 3 4 ])) == copy(transpose(Any[ 1 2; 3 4 ]))

# map with promotion (issue #6541)
@test map(join, ["z", "я"]) == ["z", "я"]

# Handle block matrices
let A = [randn(2, 2) for i = 1:2, j = 1:2]
    @test issymmetric(A'A)
end
let A = [complex.(randn(2, 2), randn(2, 2)) for i = 1:2, j = 1:2]
    @test ishermitian(A'A)
end

# issue #7197
function i7197()
    S = [1 2 3; 4 5 6; 7 8 9]
    Base._ind2sub(size(S), 5)
end
@test i7197() == (2,2)

# PR #8622 and general indexin tests
@test indexin([1,3,5,7], [5,4,3]) == [nothing,3,1,nothing]
@test indexin([1 3; 5 7], [5 4; 3 2]) == [nothing CartesianIndex(2, 1); CartesianIndex(1, 1) nothing]
@test indexin((2 * x + 1 for x in 0:3), [5,4,3,5,6]) == [nothing,3,1,nothing]
@test indexin(6, [1,3,6,6,2]) == fill(3, ())
@test indexin([6], [1,3,6,6,2]) == [3]
@test indexin([3], 2:5) == [2]
@test indexin([3.0], 2:5) == [2]

#6828 - size of specific dimensions
let a = Array{Float64}(uninitialized, 10)
    @test size(a) == (10,)
    @test size(a, 1) == 10
    @test size(a,2,1) == (1,10)
    aa = Array{Float64}(uninitialized, 2,3)
    @test size(aa) == (2,3)
    @test size(aa,4,3,2,1) == (1,1,3,2)
    @test size(aa,1,2) == (2,3)
    aaa = Array{Float64}(uninitialized, 9,8,7,6,5,4,3,2,1)
    @test size(aaa,1,1) == (9,9)
    @test size(aaa,4) == 6
    @test size(aaa,9,8,7,6,5,4,3,2,19,8,7,6,5,4,3,2,1) == (1,2,3,4,5,6,7,8,1,2,3,4,5,6,7,8,9)

    #18459 Test Array{T, N} constructor
    b = Vector{Float64}(uninitialized, 10)
    @test size(a) == size(b)
    bb = Matrix{Float64}(uninitialized, 2,3)
    @test size(aa) == size(bb)
    bbb = Array{Float64,9}(uninitialized, 9,8,7,6,5,4,3,2,1)
    @test size(aaa) == size(bbb)
end

# Cartesian
function cartesian_foo()
    Base.@nexprs 2 d->(a_d_d = d)
    a_2_2
end
@test cartesian_foo() == 2

@testset "Multidimensional iterators" begin
    for a in ([1:5;], reshape([2]))
        counter = 0
        for I in eachindex(a)
            counter += 1
        end
        @test counter == length(a)
        counter = 0
        for aa in a
            counter += 1
        end
        @test counter == length(a)
    end
end

function mdsum(A)
    s = 0.0
    for a in A
        s += a
    end
    s
end

function mdsum2(A)
    s = 0.0
    @inbounds for I in eachindex(A)
        s += A[I]
    end
    s
end

@testset "linear indexing" begin
    a = [1:5;]
    @test isa(Base.IndexStyle(a), Base.IndexLinear)
    b = view(a, :)
    @test isa(Base.IndexStyle(b), Base.IndexLinear)
    @test isa(Base.IndexStyle(trues(2)), Base.IndexLinear)
    @test isa(Base.IndexStyle(BitArray{2}), Base.IndexLinear)
    aa = fill(99, 10)
    aa[1:2:9] = a
    shp = [5]
    for i = 1:10
        A = reshape(a, tuple(shp...))
        @test mdsum(A) == 15
        @test mdsum2(A) == 15
        AA = reshape(aa, tuple(2, shp...))
        B = view(AA, 1:1, ntuple(i->Colon(), i)...)
        @test isa(Base.IndexStyle(B), Base.IteratorsMD.IndexCartesian)
        @test mdsum(B) == 15
        @test mdsum2(B) == 15
        pushfirst!(shp, 1)
    end

    a = [1:10;]
    shp = [2,5]
    for i = 2:10
        A = reshape(a, tuple(shp...))
        @test mdsum(A) == 55
        @test mdsum2(A) == 55
        B = view(A, ntuple(i->Colon(), i)...)
        @test mdsum(B) == 55
        @test mdsum2(B) == 55
        insert!(shp, 2, 1)
    end

    a = reshape([2])
    @test mdsum(a) == 2
    @test mdsum2(a) == 2

    a = Matrix{Float64}(uninitialized,0,5)
    b = view(a, :, :)
    @test mdsum(b) == 0
    a = Matrix{Float64}(uninitialized,5,0)
    b = view(a, :, :)
    @test mdsum(b) == 0
end
@testset "CartesianIndex" begin
    for a in (copy(reshape(1:60, 3, 4, 5)),
              view(copy(reshape(1:60, 3, 4, 5)), 1:3, :, :),
              view(copy(reshape(1:60, 3, 4, 5)), CartesianIndex.(1:3, (1:4)'), :),
              view(copy(reshape(1:60, 3, 4, 5)), :, CartesianIndex.(1:4, (1:5)')))
        @test a[CartesianIndex{3}(2,3,4)] == 44
        a[CartesianIndex{3}(2,3,3)] = -1
        @test a[CartesianIndex{3}(2,3,3)] == -1
        @test a[2,CartesianIndex{2}(3,4)] == 44
        a[1,CartesianIndex{2}(3,4)] = -2
        @test a[1,CartesianIndex{2}(3,4)] == -2
        @test a[CartesianIndex{1}(2),3,CartesianIndex{1}(4)] == 44
        a[CartesianIndex{1}(2),3,CartesianIndex{1}(3)] = -3
        @test a[CartesianIndex{1}(2),3,CartesianIndex{1}(3)] == -3

        @test a[:, :, CartesianIndex((1,))] == (@view a[:, :, CartesianIndex((1,))]) == a[:,:,1]
        @test a[CartesianIndex((1,)), [1,2], :] == (@view a[CartesianIndex((1,)), [1,2], :]) == a[1,[1,2],:]
        @test a[CartesianIndex((2,)), 3:4, :] == (@view a[CartesianIndex((2,)), 3:4, :]) == a[2,3:4,:]
        @test a[[CartesianIndex(1,3),CartesianIndex(2,4)],3:3] ==
              (@view a[[CartesianIndex(1,3),CartesianIndex(2,4)],3:3]) == reshape([a[1,3,3]; a[2,4,3]], 2, 1)

        @test a[[CartesianIndex()], :, :, :] == (@view a[[CartesianIndex()], :, :, :]) == reshape(a, 1, 3, 4, 5)
        @test a[:, [CartesianIndex()], :, :] == (@view a[:, [CartesianIndex()], :, :]) == reshape(a, 3, 1, 4, 5)
        @test a[:, :, [CartesianIndex()], :] == (@view a[:, :, [CartesianIndex()], :]) == reshape(a, 3, 4, 1, 5)
        @test a[:, :, :, [CartesianIndex()]] == (@view a[:, :, :, [CartesianIndex()]]) == reshape(a, 3, 4, 5, 1)
        a2 = reshape(a, Val(2))
        @test a2[[CartesianIndex()], :, :]   == (@view a2[[CartesianIndex()], :, :])   == reshape(a, 1, 3, 20)
        @test a2[:, [CartesianIndex()], :]   == (@view a2[:, [CartesianIndex()], :])   == reshape(a, 3, 1, 20)
        @test a2[:, :, [CartesianIndex()]]   == (@view a2[:, :, [CartesianIndex()]])   == reshape(a, 3, 20, 1)
        a1 = reshape(a, Val(1))
        @test a1[[CartesianIndex()], :]      == (@view a1[[CartesianIndex()], :])      == reshape(a, 1, 60)
        @test a1[:, [CartesianIndex()]]      == (@view a1[:, [CartesianIndex()]])      == reshape(a, 60, 1)

        @test_throws BoundsError a[[CartesianIndex(1,5),CartesianIndex(2,4)],3:3]
        @test_throws BoundsError a[1:4, [CartesianIndex(1,3),CartesianIndex(2,4)]]
        @test_throws BoundsError @view a[[CartesianIndex(1,5),CartesianIndex(2,4)],3:3]
        @test_throws BoundsError @view a[1:4, [CartesianIndex(1,3),CartesianIndex(2,4)]]
    end

    for a in (view(zeros(3, 4, 5), :, :, :),
              view(zeros(3, 4, 5), 1:3, :, :))
        a[CartesianIndex{3}(2,3,3)] = -1
        @test a[CartesianIndex{3}(2,3,3)] == -1
        a[1,CartesianIndex{2}(3,4)] = -2
        @test a[1,CartesianIndex{2}(3,4)] == -2
        a[CartesianIndex{1}(2),3,CartesianIndex{1}(3)] = -3
        @test a[CartesianIndex{1}(2),3,CartesianIndex{1}(3)] == -3
        a[[CartesianIndex(1,3),CartesianIndex(2,4)],3:3] = -4
        @test a[1,3,3] == -4
        @test a[2,4,3] == -4
    end

    I1 = CartesianIndex((2,3,0))
    I2 = CartesianIndex((-1,5,2))
    @test -I1 == CartesianIndex((-2,-3,0))
    @test I1 + I2 == CartesianIndex((1,8,2))
    @test I2 + I1 == CartesianIndex((1,8,2))
    @test I1 - I2 == CartesianIndex((3,-2,-2))
    @test I2 - I1 == CartesianIndex((-3,2,2))
    @test I1 + 1 == CartesianIndex((3,4,1))
    @test I1 - 2 == CartesianIndex((0,1,-2))

    @test zero(CartesianIndex{2}) == CartesianIndex((0,0))
    @test zero(CartesianIndex((2,3))) == CartesianIndex((0,0))
    @test one(CartesianIndex{2}) == CartesianIndex((1,1))
    @test one(CartesianIndex((2,3))) == CartesianIndex((1,1))

    @test min(CartesianIndex((2,3)), CartesianIndex((5,2))) == CartesianIndex((2,2))
    @test max(CartesianIndex((2,3)), CartesianIndex((5,2))) == CartesianIndex((5,3))

    @test Tuple(I1) == (2,3,0)

    # CartesianIndex allows construction at a particular dimensionality
    @test length(CartesianIndex{3}()) == 3
    @test length(CartesianIndex{3}(1,2)) == 3
    @test length(CartesianIndex{3}((1,2))) == 3
    @test length(CartesianIndex{3}(1,2,3)) == 3
    @test length(CartesianIndex{3}((1,2,3))) == 3
    @test_throws ArgumentError CartesianIndex{3}(1,2,3,4)
    @test_throws ArgumentError CartesianIndex{3}((1,2,3,4))

    @test length(I1) == 3

    @test isless(CartesianIndex((1,1)), CartesianIndex((2,1)))
    @test isless(CartesianIndex((1,1)), CartesianIndex((1,2)))
    @test isless(CartesianIndex((2,1)), CartesianIndex((1,2)))
    @test !isless(CartesianIndex((1,2)), CartesianIndex((2,1)))

    a = spzeros(2,3)
    @test CartesianIndices(size(a)) == eachindex(a)
    a[CartesianIndex{2}(2,3)] = 5
    @test a[2,3] == 5
    b = view(a, 1:2, 2:3)
    b[CartesianIndex{2}(1,1)] = 7
    @test a[1,2] == 7
    @test 2*CartesianIndex{3}(1,2,3) == CartesianIndex{3}(2,4,6)

    R = CartesianIndices(2:5, 3:5)
    @test eltype(R) <: CartesianIndex{2}
    @test eltype(typeof(R)) <: CartesianIndex{2}
    @test eltype(CartesianIndices{2}) <: CartesianIndex{2}
    indices = Array(R)
    @test indices[1] == CartesianIndex{2}(2,3)
    @test indices[2] == CartesianIndex{2}(3,3)
    @test indices[4] == CartesianIndex{2}(5,3)
    @test indices[5] == CartesianIndex{2}(2,4)
    @test indices[12] == CartesianIndex{2}(5,5)
    @test length(indices) == 12
    @test length(R) == 12
    @test ndims(R) == 2
    @test in(CartesianIndex((2,3)), R)
    @test in(CartesianIndex((3,3)), R)
    @test in(CartesianIndex((3,5)), R)
    @test in(CartesianIndex((5,5)), R)
    @test !in(CartesianIndex((1,3)), R)
    @test !in(CartesianIndex((3,2)), R)
    @test !in(CartesianIndex((3,6)), R)
    @test !in(CartesianIndex((6,5)), R)

    @test @inferred(convert(NTuple{2,UnitRange}, R)) === (2:5, 3:5)
    @test @inferred(convert(Tuple{Vararg{UnitRange}}, R)) === (2:5, 3:5)

    @test CartesianIndices((3:5,-7:7)) == CartesianIndices(3:5,-7:7)
    @test CartesianIndices((3,-7:7)) == CartesianIndices(3:3,-7:7)
end

# All we really care about is that we have an optimized
# implementation, but the seed is a useful way to check that.
@test hash(CartesianIndex()) == Base.IteratorsMD.cartindexhash_seed
@test hash(CartesianIndex(1, 2)) != hash((1, 2))

@testset "itr, start, done, next" begin
    r = 2:3
    itr = eachindex(r)
    state = start(itr)
    @test !done(itr, state)
    _, state = next(itr, state)
    @test !done(itr, state)
    val, state = next(itr, state)
    @test done(itr, state)
    @test r[val] == 3
    r = sparse(2:3:8)
    itr = eachindex(r)
    state = start(itr)
    @test !done(itr, state)
    _, state = next(itr, state)
    _, state = next(itr, state)
    @test !done(itr, state)
    val, state = next(itr, state)
    @test r[val] == 8
    @test done(itr, state)
end

R = CartesianIndices((1,3))
@test done(R, start(R)) == false
R = CartesianIndices((0,3))
@test done(R, start(R)) == true
R = CartesianIndices((3,0))
@test done(R, start(R)) == true

@testset "multi-array eachindex" begin
    local a = zeros(2,2)
    local b = view(zeros(3,2), 1:2, :)
    @test @inferred(eachindex(Base.IndexCartesian(), a, b)) == CartesianIndices((2,2))
    @test @inferred(eachindex(Base.IndexLinear(), a, b)) == 1:4
    @test @inferred(eachindex(a, b)) == CartesianIndices((2,2))
    @test @inferred(eachindex(a, a)) == 1:4
    @test_throws DimensionMismatch eachindex(a, rand(3,3))
    @test_throws DimensionMismatch eachindex(b, rand(3,3))
end

@testset "rotates" begin
    a = [1 0 0; 0 0 0]
    @test rotr90(a,1) == [0 1; 0 0; 0 0]
    @test rotr90(a,2) == rot180(a,1)
    @test rotr90(a,3) == rotl90(a,1)
    @test rotl90(a,3) == rotr90(a,1)
    @test rotl90(a,1) == rotr90(a,3)
    @test rotl90(a,4) == a
    @test rotr90(a,4) == a
    @test rot180(a,2) == a
end

# issue #9648
let x = fill(1.5f0, 10^7)
    @test abs(1.5f7 - cumsum(x)[end]) < 3*eps(1.5f7)
    @test cumsum(x) == cumsum!(similar(x), x)
end

# PR #10164
@test eltype(Array{Int}) == Int
@test eltype(Array{Int,1}) == Int

# PR #11080
let x = fill(0.9, 1000)
    @test prod(x) ≈ cumprod(x)[end]
end

@testset "binary ops on bool arrays" begin
    A = Array(trues(5))
    @test A .+ true == [2,2,2,2,2]
    A = Array(trues(5))
    @test A .+ false == [1,1,1,1,1]
    A = Array(trues(5))
    @test true .+ A == [2,2,2,2,2]
    A = Array(trues(5))
    @test false .+ A == [1,1,1,1,1]
    A = Array(trues(5))
    @test A .- true == [0,0,0,0,0]
    A = Array(trues(5))
    @test A .- false == [1,1,1,1,1]
    A = Array(trues(5))
    @test true .- A == [0,0,0,0,0]
    A = Array(trues(5))
    @test false .- A == [-1,-1,-1,-1,-1]
end

@testset "simple transposes" begin
    o5 = fill(1.0+0im,5); o1x5 = fill(1.0+0im,1,5);
    z5 = fill(0.0+0im,5); z1x5 = fill(0.0+0im,1,5);
    o2x5 = fill(1.0+0im,2,5)
    o6 = fill(1.0+0im,6)
    @test_throws DimensionMismatch transpose!(o1x5,o6)
    @test_throws DimensionMismatch transpose!(o6,o1x5)
    @test_throws DimensionMismatch adjoint!(o1x5,o6)
    @test_throws DimensionMismatch adjoint!(o6,o1x5)
    @test_throws DimensionMismatch transpose!(o5,o2x5)
    @test_throws DimensionMismatch adjoint!(o5,o2x5)
    @test_throws DimensionMismatch transpose!(o2x5,o5)
    @test_throws DimensionMismatch adjoint!(o2x5,o5)

    transpose!(z5,o1x5)
    @test z5 == o5
    transpose!(z1x5,o5)
    @test z1x5 == o1x5
    fill!(z5, 0);fill!(z1x5, 0)
    adjoint!(z5,o1x5)
    @test z5 == o5
    adjoint!(z1x5,o5)
    @test z1x5 == o1x5
end

@testset "bounds checking for copyto!" begin
    a = rand(5,3)
    b = rand(6,7)
    @test_throws BoundsError copyto!(a,b)
    @test_throws ArgumentError copyto!(a,2:3,1:3,b,1:5,2:7)
    @test_throws ArgumentError LinearAlgebra.copy_transpose!(a,2:3,1:3,b,1:5,2:7)
end

module RetTypeDecl
    using Test
    import Base: +, *, broadcast, convert

    struct MeterUnits{T,P} <: Number
        val::T
    end
    MeterUnits(val::T, pow::Int) where {T} = MeterUnits{T,pow}(val)

    m  = MeterUnits(1.0, 1)   # 1.0 meter, i.e. units of length
    m2 = MeterUnits(1.0, 2)   # 1.0 meter^2, i.e. units of area

    (+)(x::MeterUnits{T,pow}, y::MeterUnits{T,pow}) where {T,pow} = MeterUnits{T,pow}(x.val+y.val)
    (*)(x::Int, y::MeterUnits{T,pow}) where {T,pow} = MeterUnits{typeof(x*one(T)),pow}(x*y.val)
    (*)(x::MeterUnits{T,1}, y::MeterUnits{T,1}) where {T} = MeterUnits{T,2}(x.val*y.val)
    broadcast(::typeof(*), x::MeterUnits{T,1}, y::MeterUnits{T,1}) where {T} = MeterUnits{T,2}(x.val*y.val)
    convert(::Type{MeterUnits{T,pow}}, y::Real) where {T,pow} = MeterUnits{T,pow}(convert(T,y))

    @test @inferred(m .+ [m,m]) == [m+m,m+m]
    @test @inferred([m,m] .+ m) == [m+m,m+m]
    @test @inferred(broadcast(*,m,[m,m])) == [m2,m2]
    @test @inferred(broadcast(*,[m,m],m)) == [m2,m2]
    @test @inferred([m 2m; m m]*[m,m]) == [3m2,2m2]
    @test @inferred(broadcast(*,[m m],[m,m])) == [m2 m2; m2 m2]
end

# range, range ops
@test (1:5) + (1.5:5.5) == 2.5:2.0:10.5

@testset "selectdim" begin
    f26009(A, i) = selectdim(A, 1, i)
    for A in (reshape(Vector(1:20), 4, 5),
              reshape(1:20, 4, 5))
        local A
        @test selectdim(A, 1, 2) == 2:4:20
        @test selectdim(A, 2, 2) == 5:8
        @test_throws ArgumentError selectdim(A,0,1)
        @test selectdim(A, 3, 1) == A
        @test_throws BoundsError selectdim(A, 3, 2)
        @test @inferred(f26009(A, 2:2)) == reshape(2:4:20, 1, :)
        @test @inferred(f26009(A, 2)) == 2:4:20
    end
end

###
### IndexCartesian workout
###
struct LinSlowMatrix{T} <: DenseArray{T,2}
    data::Matrix{T}
end

# This is the default, but just to be sure
Base.IndexStyle(::Type{A}) where {A<:LinSlowMatrix} = Base.IndexCartesian()

Base.size(A::LinSlowMatrix) = size(A.data)

Base.getindex(A::LinSlowMatrix, i::Integer) = error("Not defined")
Base.getindex(A::LinSlowMatrix, i::Integer, j::Integer) = A.data[i,j]

Base.setindex!(A::LinSlowMatrix, v, i::Integer) = error("Not defined")
Base.setindex!(A::LinSlowMatrix, v, i::Integer, j::Integer) = A.data[i,j] = v

A = rand(3,5)
B = LinSlowMatrix(A)
S = view(A, :, :)

@test A == B
@test B == A
@test isequal(A, B)
@test isequal(B, A)

for (a,b) in zip(A, B)
    local a,b
    @test a == b
end
for (a,s) in zip(A, S)
    local a,s
    @test a == s
end

let C = copy(B)
    @test A == C
    @test B == C
end

@test vec(A) == vec(B) == vec(S)
@test minimum(A) == minimum(B) == minimum(S)
@test maximum(A) == maximum(B) == maximum(S)

let
    a, ai = findmin(A)
    b, bi = findmin(B)
    s, si = findmin(S)
    @test a == b == s
    @test ai == bi == si
end

let
    a, ai = findmax(A)
    b, bi = findmax(B)
    s, si = findmax(S)
    @test a == b == s
    @test ai == bi == si
end

for X in (A, B, S)
    @test findmin(X) == findmin(Dict(pairs(X)))
    @test findmax(X) == findmax(Dict(pairs(X)))
end

fill!(B, 2)
@test all(x->x==2, B)

copyto!(B, A)
copyto!(S, A)

@test cat(1, A, B, S) == cat(1, A, A, A)
@test cat(2, A, B, S) == cat(2, A, A, A)

@test cumsum(A, 1) == cumsum(B, 1) == cumsum(S, 1)
@test cumsum(A, 2) == cumsum(B, 2) == cumsum(S, 2)

@test mapslices(sort, A, 1) == mapslices(sort, B, 1) == mapslices(sort, S, 1)
@test mapslices(sort, A, 2) == mapslices(sort, B, 2) == mapslices(sort, S, 2)

@test flipdim(A, 1) == flipdim(B, 1) == flipdim(S, 2)
@test flipdim(A, 2) == flipdim(B, 2) == flipdim(S, 2)

@test A .+ 1 == B .+ 1 == S .+ 1
@test 2*A == 2*B == 2*S
@test A/3 == B/3 == S/3

# issue #13250
x13250 = zeros(3)
x13250[UInt(1):UInt(2)] = 1.0
@test x13250[1] == 1.0
@test x13250[2] == 1.0
@test x13250[3] == 0.0

struct SquaresVector <: AbstractArray{Int, 1}
    count::Int
end
Base.size(S::SquaresVector) = (S.count,)
Base.IndexStyle(::Type{SquaresVector}) = Base.IndexLinear()
Base.getindex(S::SquaresVector, i::Int) = i*i
foo_squares = SquaresVector(5)
@test convert(Array{Int}, foo_squares) == [1,4,9,16,25]
@test convert(Array{Int, 1}, foo_squares) == [1,4,9,16,25]

# issue #13254
let A = zeros(Int, 2, 2), B = zeros(Float64, 2, 2)
    f1() = [1]
    f2() = [1;]
    f3() = [1;2]
    f4() = [1;2.0]
    f5() = [1 2]
    f6() = [1 2.0]
    f7() = Int[1]
    f8() = Float64[1]
    f9() = Int[1;]
    f10() = Float64[1;]
    f11() = Int[1;2]
    f12() = Float64[1;2]
    f13() = Int[1;2.0]
    f14() = Int[1 2]
    f15() = Float64[1 2]
    f16() = Int[1 2.0]
    f17() = [1:2;]
    f18() = Int[1:2;]
    f19() = Float64[1:2;]
    f20() = [1:2;1:2]
    f21() = Int[1:2;1:2]
    f22() = Float64[1:2;1:2]
    f23() = [1:2;1.0:2.0]
    f24() = Int[1:2;1.0:2.0]
    f25() = [1:2 1:2]
    f26() = Int[1:2 1:2]
    f27() = Float64[1:2 1:2]
    f28() = [1:2 1.0:2.0]
    f29() = Int[1:2 1.0:2.0]
    f30() = [A;]
    f31() = Int[A;]
    f32() = Float64[A;]
    f33() = [A;A]
    f34() = Int[A;A]
    f35() = Float64[A;A]
    f36() = [A;B]
    f37() = Int[A;B]
    f38() = [A A]
    f39() = Int[A A]
    f40() = Float64[A A]
    f41() = [A B]
    f42() = Int[A B]

    for f in [f1, f2, f3, f4, f5, f6, f7, f8, f9, f10, f11, f12, f13, f14, f15, f16,
              f17, f18, f19, f20, f21, f22, f23, f24, f25, f26, f27, f28, f29, f30,
              f31, f32, f33, f34, f35, f36, f37, f38, f39, f40, f41, f42]
        @test isconcretetype(Base.return_types(f, ())[1])
    end
end

# issue #14482
@inferred map(Int8, Int[0])

# make sure @inbounds isn't used too much
mutable struct OOB_Functor{T}; a::T; end
(f::OOB_Functor)(i::Int) = f.a[i]
let f = OOB_Functor([1,2])
    @test_throws BoundsError map(f, [1,2,3,4,5])
end

# issue 15654
@test cumprod([5], 2) == [5]
@test cumprod([1 2; 3 4], 3) == [1 2; 3 4]
@test cumprod([1 2; 3 4], 1) == [1 2; 3 8]
@test cumprod([1 2; 3 4], 2) == [1 2; 3 12]

@test cumsum([5], 2) == [5]
@test cumsum([1 2; 3 4], 1) == [1 2; 4 6]
@test cumsum([1 2; 3 4], 2) == [1 3; 3 7]
@test cumsum([1 2; 3 4], 3) == [1 2; 3 4]

# issue #18363
@test_throws DimensionMismatch cumsum!([0,0], 1:4)
@test cumsum(Any[])::Vector{Any} == Any[]
@test cumsum(Any[1, 2.3]) == [1, 3.3] == cumsum(Real[1, 2.3])::Vector{Real}
@test cumsum([true,true,true]) == [1,2,3]
@test cumsum(0x00:0xff)[end] === UInt(255*(255+1)÷2) # no overflow
@test accumulate(+, 0x00:0xff)[end] === 0x80         # overflow
@test cumsum([[true], [true], [false]])::Vector{Vector{Int}} == [[1], [2], [2]]

#issue #18336
@test cumsum([-0.0, -0.0])[1] === cumsum([-0.0, -0.0])[2] === -0.0
@test cumprod(-0.0im .+ (0:0))[1] === Complex(0.0, -0.0)

module TestNLoops15895

using Base.Cartesian
using Test

# issue 15894
function f15894(d)
    s = zero(eltype(d))
    @nloops 1 i d begin
        s += @nref 1 d i
    end
    s
end
@test f15894(fill(1, 100)) == 100
end

@testset "sign, conj[!], ~" begin
    local A, B, C
    A = [-10,0,3]
    B = [-10.0,0.0,3.0]
    C = [1,im,0]

    @test sign.(A) == [-1,0,1]
    @test sign.(B) == [-1,0,1]
    @test typeof(sign.(A)) == Vector{Int}
    @test typeof(sign.(B)) == Vector{Float64}

    @test conj(A) == A
    @test conj!(copy(A)) == A
    @test conj(B) == A
    @test conj(C) == [1,-im,0]
    @test typeof(conj(A)) == Vector{Int}
    @test typeof(conj(B)) == Vector{Float64}
    @test typeof(conj(C)) == Vector{Complex{Int}}

    @test .~A == [9,-1,-4]
    @test typeof(.~A) == Vector{Int}
end

# @inbounds is expression-like, returning its value; #15558
@testset "expression-like inbounds" begin
    local A = [1,2,3]
    @test (@inbounds A[1]) == 1
    f(A, i) = @inbounds i == 0 ? (return 0) : A[i]
    @test f(A, 0) == 0
    @test f(A, 1) == 1
    g(A, i) = (i == 0 ? (@inbounds return 0) : (@inbounds A[i]))
    @test g(A, 0) == 0
    @test g(A, 1) == 1
end

@testset "issue #16247" begin
    local A = zeros(3,3)
    @test size(A[:,0x1:0x2]) == (3, 2)
    @test size(A[:,UInt(1):UInt(2)]) == (3,2)
    @test size(similar(A, UInt(3), 0x3)) == size(similar(A, (UInt(3), 0x3))) == (3,3)
end

# issue 17254
module AutoRetType

using Test

struct Foo end
for op in (:+, :*, :÷, :%, :<<, :>>, :-, :/, :\, ://, :^)
    @eval import Base.$(op)
    @eval $(op)(::Foo, ::Foo) = Foo()
end
let A = fill(Foo(), 10, 10)
    @test isa(A + A, Matrix{Foo})
    @test isa(A - A, Matrix{Foo})
    for op in (:+, :*, :÷, :%, :<<, :>>, :-, :/, :\, ://, :^)
        @test isa(broadcast(eval(op), A, A), Matrix{Foo})
    end
end

end # module AutoRetType

@testset "concatenations of dense matrices/vectors yield dense matrices/vectors" begin
    N = 4
    densevec = fill(1., N)
    densemat = Matrix(1.0I, N, N)
    # Test that concatenations of homogeneous pairs of either dense matrices or dense vectors
    # (i.e., Matrix-Matrix concatenations, and Vector-Vector concatenations) yield dense arrays
    for densearray in (densevec, densemat)
        @test isa(vcat(densearray, densearray), Array)
        @test isa(hcat(densearray, densearray), Array)
        @test isa(hvcat((2,), densearray, densearray), Array)
        @test isa(cat((1,2), densearray, densearray), Array)
    end
    @test isa([[1,2,3]'; [1,2,3]'], Matrix{Int})
    @test isa([[1,2,3]' [1,2,3]'], Adjoint{Int, Vector{Int}})
    @test isa([Any[1.0, 2]'; Any[2.0, 2]'], Matrix{Any})
    @test isa([Any[1.0, 2]' Any[2.0, 2]'], Adjoint{Any, Vector{Any}})
    # Test that concatenations of heterogeneous Matrix-Vector pairs yield dense matrices
    @test isa(hcat(densemat, densevec), Array)
    @test isa(hcat(densevec, densemat), Array)
    @test isa(hvcat((2,), densemat, densevec), Array)
    @test isa(hvcat((2,), densevec, densemat), Array)
    @test isa(cat((1,2), densemat, densevec), Array)
    @test isa(cat((1,2), densevec, densemat), Array)
end

@testset "type constructor Array{T, N}(uninitialized, d...) works (especially for N>3)" begin
    a = Array{Float64}(uninitialized, 10)
    b = Vector{Float64}(uninitialized, 10)
    @test size(a) == (10,)
    @test size(a, 1) == 10
    @test size(a,2,1) == (1,10)
    @test size(a) == size(b)
    a = Array{Float64}(uninitialized, 2,3)
    b = Matrix{Float64}(uninitialized, 2,3)
    @test size(a) == (2,3)
    @test size(a,4,3,2,1) == (1,1,3,2)
    @test size(a,1,2) == (2,3)
    @test size(a) == size(b)
    a = Array{Float64}(uninitialized, 9,8,7,6,5,4,3,2,1)
    b = Array{Float64,9}(uninitialized, 9,8,7,6,5,4,3,2,1)
    @test size(a,1,1) == (9,9)
    @test size(a,4) == 6
    @test size(a,9,8,7,6,5,4,3,2,19,8,7,6,5,4,3,2,1) == (1,2,3,4,5,6,7,8,1,2,3,4,5,6,7,8,9)
    @test size(a) == size(b)
end

@testset "type constructor Array{T, N}(nothing, d...) works (especially for N>3)" for T in (Int, String),
                                                                                      U in (Nothing, Missing)
    a = Array{Union{T, U}}(U(), 10)
    b = Vector{Union{T, U}}(U(), 10)
    @test size(a) == size(b) == (10,)
    @test all(x -> x isa U, a)
    @test all(x -> x isa U, b)
    a = Array{Union{T, U}}(U(), 2,3)
    b = Matrix{Union{T, U}}(U(), 2,3)
    @test size(a) ==  size(b) == (2,3)
    @test all(x -> x isa U, a)
    @test all(x -> x isa U, b)
    a = Array{Union{T, U}}(U(), 9,8,7,6,5,4,3,2,1)
    b = Array{Union{T, U},9}(U(), 9,8,7,6,5,4,3,2,1)
    @test size(a) ==  size(b) == (9,8,7,6,5,4,3,2,1)
    @test all(x -> x isa U, a)
    @test all(x -> x isa U, b)
end

@testset "accumulate, accumulate!" begin
    @test accumulate(+, [1,2,3]) == [1, 3, 6]
    @test accumulate(min, [1 2; 3 4], 1) == [1 2; 1 2]
    @test accumulate(max, [1 2; 3 0], 2) == [1 2; 3 3]
    @test accumulate(+, Bool[]) == Int[]
    @test accumulate(*, Bool[]) == Bool[]
    @test accumulate(+, Float64[]) == Float64[]

    @test accumulate(min, [1, 2, 5, -1, 3, -2]) == [1, 1, 1, -1, -1, -2]
    @test accumulate(max, [1, 2, 5, -1, 3, -2]) == [1, 2, 5, 5, 5, 5]

    @test accumulate(max, [1 0; 0 1], 1) == [1 0; 1 1]
    @test accumulate(max, [1 0; 0 1], 2) == [1 1; 0 1]
    @test accumulate(min, [1 0; 0 1], 1) == [1 0; 0 0]
    @test accumulate(min, [1 0; 0 1], 2) == [1 0; 0 0]

    @test isa(accumulate(+,     Int[]) , Vector{Int})
    @test isa(accumulate(+, 1., Int[]) , Vector{Float64})
    @test accumulate(+, 1, [1,2]) == [2, 4]
    arr = randn(4)
    @test accumulate(*, 1, arr) ≈ accumulate(*, arr)

    N = 5
    for arr in [rand(Float64, N), rand(Bool, N), rand(-2:2, N)]
        for (op, cumop) in [(+, cumsum), (*, cumprod)]
            @inferred accumulate(op, arr)
            accumulate_arr = accumulate(op, arr)
            @test accumulate_arr ≈ cumop(arr)
            @test accumulate_arr[end] ≈ reduce(op, arr)
            @test accumulate_arr[1] ≈ arr[1]
            @test accumulate(op, arr, 10) ≈ arr

            if eltype(arr) in [Int, Float64] # eltype of out easy
                out = similar(arr)
                @test accumulate!(op, out, arr) ≈ accumulate_arr
                @test out ≈ accumulate_arr
            end
        end
    end

    # exotic indexing
    arr = randn(4)
    oarr = OffsetArray(arr, (-3,))
    @test accumulate(+, oarr).parent == accumulate(+, arr)

    @inferred accumulate(+, randn(3))
    @inferred accumulate(+, 1, randn(3))

    # asymmetric operation
    op(x,y) = 2x+y
    @test accumulate(op, [10,20, 30]) == [10, op(10, 20), op(op(10, 20), 30)] == [10, 40, 110]
    @test accumulate(op, [10 20 30], 2) == [10 op(10, 20) op(op(10, 20), 30)] == [10 40 110]
end

struct F21666{T <: Base.ArithmeticStyle}
    x::Float32
end

Base.ArithmeticStyle(::Type{F21666{T}}) where {T} = T()
Base.:+(x::F, y::F) where {F <: F21666} = F(x.x + y.x)
Base.:+(x::F) where {F <: F21666} = x

Float64(x::F21666) = Float64(x.x)
@testset "Exactness of cumsum # 21666" begin
    # test that cumsum uses more stable algorithm
    # for types with unknown/rounding arithmetic
    # we make v pretty large, because stable algorithm may have a large base case
    v = zeros(300); v[1] = 2; v[200:end] = eps(Float32)

    f_rounds = Float64.(cumsum(F21666{Base.ArithmeticRounds}.(v)))
    f_unknown = Float64.(cumsum(F21666{Base.ArithmeticUnknown}.(v)))
    f_truth = cumsum(v)
    f_inexact = Float64.(accumulate(+, Float32.(v)))
    @test f_rounds == f_unknown
    @test f_rounds != f_inexact
    @test norm(f_truth - f_rounds) < norm(f_truth - f_inexact)
end

@testset "zeros and ones" begin
    @test ones(2) == ones(Int, 2) ==  [1,1]
    @test isa(ones(2), Vector{Float64})
    @test isa(ones(Int, 2), Vector{Int})

    function test_zeros(arr, T, s)
        @test all(arr .== 0)
        @test isa(arr, T)
        @test size(arr) == s
    end
    test_zeros(zeros(),      Array{Float64, 0}, ())
    test_zeros(zeros(2),     Vector{Float64},   (2,))
    test_zeros(zeros(2,3),   Matrix{Float64},   (2,3))
    test_zeros(zeros((2,3)), Matrix{Float64},   (2,3))

    test_zeros(zeros(Int, 6),      Vector{Int}, (6,))
    test_zeros(zeros(Int, 2, 3),   Matrix{Int}, (2,3))
    test_zeros(zeros(Int, (2, 3)), Matrix{Int}, (2,3))

    # #19265"
    @test_throws MethodError zeros(Float64, [1.])
end

# issue #11053
mutable struct T11053
    a::Float64
end
Base.:*(a::T11053, b::Real) = T11053(a.a*b)
Base.:(==)(a::T11053, b::T11053) = a.a == b.a
@test [T11053(1)] * 5 == [T11053(1)] .* 5 == [T11053(5.0)]

#15907
@test typeof(Array{Int,0}(uninitialized)) == Array{Int,0}

# check a == b for arrays of Union type (#22403)
let TT = Union{UInt8, Int8}
    a = TT[0x0, 0x1]
    b = TT[0x0, 0x0]
    pa = pointer(a)
    pb = pointer(b)
    resize!(a, 1) # sets a[2] = 0
    resize!(b, 1)
    @assert pointer(a) == pa
    @assert pointer(b) == pb
    unsafe_store!(pa, 0x1, 2) # reset a[2] to 1
    @test length(a) == length(b) == 1
    @test a[1] == b[1] == 0x0
    @test a == b
end

let a = Vector{Int}[[1]],
    b = Vector{Float64}[[2.0]],
    c = Vector{Char}[['a']]
    @test eltype([a;b]) == Vector{Float64}
    @test eltype([a;c]) == Vector
end

# Issue #23629
@testset "issue 23629" begin
    @test_throws BoundsError zeros(2,3,0)[2,3]
    @test_throws BoundsError checkbounds(zeros(2,3,0), 2, 3)
end

# TODO: Enable this testset after the deprecations introduced in 0.7 are removed
# @testset "indexing by Bool values" begin
#     @test_throws ArgumentError zeros(2)[false]
#     @test_throws ArgumentError zeros(2)[true]
# end

@testset "issue 24707" begin
    @test eltype(Vector{Tuple{V}} where V<:Integer) >: Tuple{Integer}
end

@testset "inference hash array 22740" begin
    @inferred hash([1,2,3])
end

@testset "indices-related shape promotion errors" begin
    @test_throws DimensionMismatch Base.promote_shape((2,), (3,))
    @test_throws DimensionMismatch Base.promote_shape((2, 3), (2, 4))
    @test_throws DimensionMismatch Base.promote_shape((3, 2), (2, 2))
    inds_a = Base.Indices{2}([1:3, 1:2])
    inds_b = Base.Indices{2}([1:3, 1:6])
    @test_throws DimensionMismatch Base.promote_shape(inds_a, inds_b)
    inds_a = Base.Indices{2}([1:3, 1:2])
    inds_b = Base.Indices{2}([1:4, 1:2])
    @test_throws DimensionMismatch Base.promote_shape(inds_a, inds_b)
    # fails because ranges 3, 4 of inds_a are not 1:1
    inds_a = Base.Indices{4}([1:3, 1:2, 1:3, 1:2])
    inds_b = Base.Indices{2}([1:3, 1:2])
    @test_throws DimensionMismatch Base.promote_shape(inds_a, inds_b)
    # succeeds for converse reason
    inds_a = Base.Indices{2}([1:3, 1:1])
    inds_b = Base.Indices{1}([1:3])
    @test Base.promote_shape(inds_a, inds_b) == Base.promote_shape(inds_b, inds_a)
end

<<<<<<< HEAD
@testset "accumulate on non-numeric types" begin
    @test accumulate((acc, x) -> acc+x[1], 0, [(1,2), (3,4), (5,6)]) == [1, 4, 9]
    @test accumulate(*, ['a', 'b']) == ["a", "ab"]
    @inferred accumulate(*, String[])
    @test accumulate(*, ['a' 'b'; 'c' 'd'], 1) == ["a" "b"; "ac" "bd"]
    @test accumulate(*, ['a' 'b'; 'c' 'd'], 2) == ["a" "ab"; "c" "cd"]
=======
struct T25958
end
Base.lastindex(::T25958, args...) = (:lastindex, args...)
Base.getindex(::T25958, args...) = args
Base.view(::T25958, args...) = args
@testset "ensure @view and @views matches lowering" begin
    t = T25958()
    @test t[end]         == @view(t[end])         == @views t[end]
    @test t[1,end]       == @view(t[1,end])       == @views t[1,end]
    @test t[end,1]       == @view(t[end,1])       == @views t[end,1]
    @test t[end,end]     == @view(t[end,end])     == @views t[end,end]
    @test t[1,end,end]   == @view(t[1,end,end])   == @views t[1,end,end]
    @test t[end,1,end]   == @view(t[end,1,end])   == @views t[end,1,end]
    @test t[end,end,1]   == @view(t[end,end,1])   == @views t[end,end,1]
    @test t[end,end,end] == @view(t[end,end,end]) == @views t[end,end,end]
>>>>>>> da980333
end<|MERGE_RESOLUTION|>--- conflicted
+++ resolved
@@ -2285,14 +2285,6 @@
     @test Base.promote_shape(inds_a, inds_b) == Base.promote_shape(inds_b, inds_a)
 end
 
-<<<<<<< HEAD
-@testset "accumulate on non-numeric types" begin
-    @test accumulate((acc, x) -> acc+x[1], 0, [(1,2), (3,4), (5,6)]) == [1, 4, 9]
-    @test accumulate(*, ['a', 'b']) == ["a", "ab"]
-    @inferred accumulate(*, String[])
-    @test accumulate(*, ['a' 'b'; 'c' 'd'], 1) == ["a" "b"; "ac" "bd"]
-    @test accumulate(*, ['a' 'b'; 'c' 'd'], 2) == ["a" "ab"; "c" "cd"]
-=======
 struct T25958
 end
 Base.lastindex(::T25958, args...) = (:lastindex, args...)
@@ -2308,5 +2300,12 @@
     @test t[end,1,end]   == @view(t[end,1,end])   == @views t[end,1,end]
     @test t[end,end,1]   == @view(t[end,end,1])   == @views t[end,end,1]
     @test t[end,end,end] == @view(t[end,end,end]) == @views t[end,end,end]
->>>>>>> da980333
+end
+
+@testset "accumulate on non-numeric types" begin
+    @test accumulate((acc, x) -> acc+x[1], 0, [(1,2), (3,4), (5,6)]) == [1, 4, 9]
+    @test accumulate(*, ['a', 'b']) == ["a", "ab"]
+    @inferred accumulate(*, String[])
+    @test accumulate(*, ['a' 'b'; 'c' 'd'], 1) == ["a" "b"; "ac" "bd"]
+    @test accumulate(*, ['a' 'b'; 'c' 'd'], 2) == ["a" "ab"; "c" "cd"]
 end